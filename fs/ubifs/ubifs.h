--- conflicted
+++ resolved
@@ -95,14 +95,9 @@
  */
 #define BGT_NAME_PATTERN "ubifs_bgt%d_%d"
 
-<<<<<<< HEAD
-/* Default write-buffer synchronization timeout in seconds */
-#define DEFAULT_WBUF_TIMEOUT_SECS 5
-=======
 /* Write-buffer synchronization timeout interval in seconds */
 #define WBUF_TIMEOUT_SOFTLIMIT 3
 #define WBUF_TIMEOUT_HARDLIMIT 5
->>>>>>> 80ffb3cc
 
 /* Maximum possible inode number (only 32-bit inodes are supported now) */
 #define MAX_INUM 0xFFFFFFFF
@@ -660,12 +655,8 @@
  * @delta: hard and soft timeouts delta (the timer expire inteval is @softlimit
  *         and @softlimit + @delta)
  * @timer: write-buffer timer
-<<<<<<< HEAD
- * @need_sync: it is set if its timer expired and needs sync
-=======
  * @no_timer: non-zero if this write-buffer does not have a timer
  * @need_sync: non-zero if the timer expired and the wbuf needs sync'ing
->>>>>>> 80ffb3cc
  * @next_ino: points to the next position of the following inode number
  * @inodes: stores the inode numbers of the nodes which are in wbuf
  *
@@ -694,12 +685,8 @@
 	ktime_t softlimit;
 	unsigned long long delta;
 	struct hrtimer timer;
-<<<<<<< HEAD
-	int need_sync;
-=======
 	unsigned int no_timer:1;
 	unsigned int need_sync:1;
->>>>>>> 80ffb3cc
 	int next_ino;
 	ino_t *inodes;
 };
