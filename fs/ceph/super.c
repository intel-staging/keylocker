// SPDX-License-Identifier: GPL-2.0-only

#include <linux/ceph/ceph_debug.h>

#include <linux/backing-dev.h>
#include <linux/ctype.h>
#include <linux/fs.h>
#include <linux/inet.h>
#include <linux/in6.h>
#include <linux/module.h>
#include <linux/mount.h>
#include <linux/fs_context.h>
#include <linux/fs_parser.h>
#include <linux/sched.h>
#include <linux/seq_file.h>
#include <linux/slab.h>
#include <linux/statfs.h>
#include <linux/string.h>

#include "super.h"
#include "mds_client.h"
#include "cache.h"

#include <linux/ceph/ceph_features.h>
#include <linux/ceph/decode.h>
#include <linux/ceph/mon_client.h>
#include <linux/ceph/auth.h>
#include <linux/ceph/debugfs.h>

/*
 * Ceph superblock operations
 *
 * Handle the basics of mounting, unmounting.
 */

/*
 * super ops
 */
static void ceph_put_super(struct super_block *s)
{
	struct ceph_fs_client *fsc = ceph_sb_to_client(s);

	dout("put_super\n");
	ceph_mdsc_close_sessions(fsc->mdsc);
}

static int ceph_statfs(struct dentry *dentry, struct kstatfs *buf)
{
	struct ceph_fs_client *fsc = ceph_inode_to_client(d_inode(dentry));
	struct ceph_mon_client *monc = &fsc->client->monc;
	struct ceph_statfs st;
	u64 fsid;
	int err;
	u64 data_pool;

	if (fsc->mdsc->mdsmap->m_num_data_pg_pools == 1) {
		data_pool = fsc->mdsc->mdsmap->m_data_pg_pools[0];
	} else {
		data_pool = CEPH_NOPOOL;
	}

	dout("statfs\n");
	err = ceph_monc_do_statfs(monc, data_pool, &st);
	if (err < 0)
		return err;

	/* fill in kstatfs */
	buf->f_type = CEPH_SUPER_MAGIC;  /* ?? */

	/*
	 * express utilization in terms of large blocks to avoid
	 * overflow on 32-bit machines.
	 *
	 * NOTE: for the time being, we make bsize == frsize to humor
	 * not-yet-ancient versions of glibc that are broken.
	 * Someday, we will probably want to report a real block
	 * size...  whatever that may mean for a network file system!
	 */
	buf->f_bsize = 1 << CEPH_BLOCK_SHIFT;
	buf->f_frsize = 1 << CEPH_BLOCK_SHIFT;

	/*
	 * By default use root quota for stats; fallback to overall filesystem
	 * usage if using 'noquotadf' mount option or if the root dir doesn't
	 * have max_bytes quota set.
	 */
	if (ceph_test_mount_opt(fsc, NOQUOTADF) ||
	    !ceph_quota_update_statfs(fsc, buf)) {
		buf->f_blocks = le64_to_cpu(st.kb) >> (CEPH_BLOCK_SHIFT-10);
		buf->f_bfree = le64_to_cpu(st.kb_avail) >> (CEPH_BLOCK_SHIFT-10);
		buf->f_bavail = le64_to_cpu(st.kb_avail) >> (CEPH_BLOCK_SHIFT-10);
	}

	buf->f_files = le64_to_cpu(st.num_objects);
	buf->f_ffree = -1;
	buf->f_namelen = NAME_MAX;

	/* Must convert the fsid, for consistent values across arches */
	mutex_lock(&monc->mutex);
	fsid = le64_to_cpu(*(__le64 *)(&monc->monmap->fsid)) ^
	       le64_to_cpu(*((__le64 *)&monc->monmap->fsid + 1));
	mutex_unlock(&monc->mutex);

	buf->f_fsid.val[0] = fsid & 0xffffffff;
	buf->f_fsid.val[1] = fsid >> 32;

	return 0;
}

static int ceph_sync_fs(struct super_block *sb, int wait)
{
	struct ceph_fs_client *fsc = ceph_sb_to_client(sb);

	if (!wait) {
		dout("sync_fs (non-blocking)\n");
		ceph_flush_dirty_caps(fsc->mdsc);
		dout("sync_fs (non-blocking) done\n");
		return 0;
	}

	dout("sync_fs (blocking)\n");
	ceph_osdc_sync(&fsc->client->osdc);
	ceph_mdsc_sync(fsc->mdsc);
	dout("sync_fs (blocking) done\n");
	return 0;
}

/*
 * mount options
 */
enum {
	Opt_wsize,
	Opt_rsize,
	Opt_rasize,
	Opt_caps_wanted_delay_min,
	Opt_caps_wanted_delay_max,
	Opt_caps_max,
	Opt_readdir_max_entries,
	Opt_readdir_max_bytes,
	Opt_congestion_kb,
	/* int args above */
	Opt_snapdirname,
	Opt_mds_namespace,
	Opt_recover_session,
	Opt_source,
	/* string args above */
	Opt_dirstat,
	Opt_rbytes,
	Opt_asyncreaddir,
	Opt_dcache,
	Opt_ino32,
	Opt_fscache,
	Opt_poolperm,
	Opt_require_active_mds,
	Opt_acl,
	Opt_quotadf,
	Opt_copyfrom,
};

enum ceph_recover_session_mode {
	ceph_recover_session_no,
	ceph_recover_session_clean
};

static const struct constant_table ceph_param_recover[] = {
	{ "no",		ceph_recover_session_no },
	{ "clean",	ceph_recover_session_clean },
	{}
};

static const struct fs_parameter_spec ceph_mount_parameters[] = {
	fsparam_flag_no ("acl",				Opt_acl),
	fsparam_flag_no ("asyncreaddir",		Opt_asyncreaddir),
	fsparam_s32	("caps_max",			Opt_caps_max),
	fsparam_u32	("caps_wanted_delay_max",	Opt_caps_wanted_delay_max),
	fsparam_u32	("caps_wanted_delay_min",	Opt_caps_wanted_delay_min),
	fsparam_u32	("write_congestion_kb",		Opt_congestion_kb),
	fsparam_flag_no ("copyfrom",			Opt_copyfrom),
	fsparam_flag_no ("dcache",			Opt_dcache),
	fsparam_flag_no ("dirstat",			Opt_dirstat),
	fsparam_flag_no	("fsc",				Opt_fscache), // fsc|nofsc
	fsparam_string	("fsc",				Opt_fscache), // fsc=...
	fsparam_flag_no ("ino32",			Opt_ino32),
	fsparam_string	("mds_namespace",		Opt_mds_namespace),
	fsparam_flag_no ("poolperm",			Opt_poolperm),
	fsparam_flag_no ("quotadf",			Opt_quotadf),
	fsparam_u32	("rasize",			Opt_rasize),
	fsparam_flag_no ("rbytes",			Opt_rbytes),
	fsparam_u32	("readdir_max_bytes",		Opt_readdir_max_bytes),
	fsparam_u32	("readdir_max_entries",		Opt_readdir_max_entries),
	fsparam_enum	("recover_session",		Opt_recover_session, ceph_param_recover),
	fsparam_flag_no ("require_active_mds",		Opt_require_active_mds),
	fsparam_u32	("rsize",			Opt_rsize),
	fsparam_string	("snapdirname",			Opt_snapdirname),
	fsparam_string	("source",			Opt_source),
	fsparam_u32	("wsize",			Opt_wsize),
	{}
};

struct ceph_parse_opts_ctx {
	struct ceph_options		*copts;
	struct ceph_mount_options	*opts;
};

/*
 * Remove adjacent slashes and then the trailing slash, unless it is
 * the only remaining character.
 *
 * E.g. "//dir1////dir2///" --> "/dir1/dir2", "///" --> "/".
 */
static void canonicalize_path(char *path)
{
	int i, j = 0;

	for (i = 0; path[i] != '\0'; i++) {
		if (path[i] != '/' || j < 1 || path[j - 1] != '/')
			path[j++] = path[i];
	}

	if (j > 1 && path[j - 1] == '/')
		j--;
	path[j] = '\0';
}

/*
 * Parse the source parameter.  Distinguish the server list from the path.
 *
 * The source will look like:
 *     <server_spec>[,<server_spec>...]:[<path>]
 * where
 *     <server_spec> is <ip>[:<port>]
 *     <path> is optional, but if present must begin with '/'
 */
static int ceph_parse_source(struct fs_parameter *param, struct fs_context *fc)
{
	struct ceph_parse_opts_ctx *pctx = fc->fs_private;
	struct ceph_mount_options *fsopt = pctx->opts;
	char *dev_name = param->string, *dev_name_end;
	int ret;

	dout("%s '%s'\n", __func__, dev_name);
	if (!dev_name || !*dev_name)
		return invalfc(fc, "Empty source");

	dev_name_end = strchr(dev_name, '/');
	if (dev_name_end) {
<<<<<<< HEAD
		kfree(fsopt->server_path);

=======
>>>>>>> 2c523b34
		/*
		 * The server_path will include the whole chars from userland
		 * including the leading '/'.
		 */
<<<<<<< HEAD
		fsopt->server_path = kstrdup(dev_name_end, GFP_KERNEL);
		if (!fsopt->server_path)
			return -ENOMEM;
=======
		kfree(fsopt->server_path);
		fsopt->server_path = kstrdup(dev_name_end, GFP_KERNEL);
		if (!fsopt->server_path)
			return -ENOMEM;

		canonicalize_path(fsopt->server_path);
>>>>>>> 2c523b34
	} else {
		dev_name_end = dev_name + strlen(dev_name);
	}

	dev_name_end--;		/* back up to ':' separator */
	if (dev_name_end < dev_name || *dev_name_end != ':')
		return invalfc(fc, "No path or : separator in source");

	dout("device name '%.*s'\n", (int)(dev_name_end - dev_name), dev_name);
	if (fsopt->server_path)
		dout("server path '%s'\n", fsopt->server_path);

	ret = ceph_parse_mon_ips(param->string, dev_name_end - dev_name,
				 pctx->copts, fc->log.log);
	if (ret)
		return ret;

	fc->source = param->string;
	param->string = NULL;
	return 0;
}

static int ceph_parse_mount_param(struct fs_context *fc,
				  struct fs_parameter *param)
{
	struct ceph_parse_opts_ctx *pctx = fc->fs_private;
	struct ceph_mount_options *fsopt = pctx->opts;
	struct fs_parse_result result;
	unsigned int mode;
	int token, ret;

	ret = ceph_parse_param(param, pctx->copts, fc->log.log);
	if (ret != -ENOPARAM)
		return ret;

	token = fs_parse(fc, ceph_mount_parameters, param, &result);
	dout("%s fs_parse '%s' token %d\n", __func__, param->key, token);
	if (token < 0)
		return token;

	switch (token) {
	case Opt_snapdirname:
		kfree(fsopt->snapdir_name);
		fsopt->snapdir_name = param->string;
		param->string = NULL;
		break;
	case Opt_mds_namespace:
		kfree(fsopt->mds_namespace);
		fsopt->mds_namespace = param->string;
		param->string = NULL;
		break;
	case Opt_recover_session:
		mode = result.uint_32;
		if (mode == ceph_recover_session_no)
			fsopt->flags &= ~CEPH_MOUNT_OPT_CLEANRECOVER;
		else if (mode == ceph_recover_session_clean)
			fsopt->flags |= CEPH_MOUNT_OPT_CLEANRECOVER;
		else
			BUG();
		break;
	case Opt_source:
		if (fc->source)
			return invalfc(fc, "Multiple sources specified");
		return ceph_parse_source(param, fc);
	case Opt_wsize:
		if (result.uint_32 < PAGE_SIZE ||
		    result.uint_32 > CEPH_MAX_WRITE_SIZE)
			goto out_of_range;
		fsopt->wsize = ALIGN(result.uint_32, PAGE_SIZE);
		break;
	case Opt_rsize:
		if (result.uint_32 < PAGE_SIZE ||
		    result.uint_32 > CEPH_MAX_READ_SIZE)
			goto out_of_range;
		fsopt->rsize = ALIGN(result.uint_32, PAGE_SIZE);
		break;
	case Opt_rasize:
		fsopt->rasize = ALIGN(result.uint_32, PAGE_SIZE);
		break;
	case Opt_caps_wanted_delay_min:
		if (result.uint_32 < 1)
			goto out_of_range;
		fsopt->caps_wanted_delay_min = result.uint_32;
		break;
	case Opt_caps_wanted_delay_max:
		if (result.uint_32 < 1)
			goto out_of_range;
		fsopt->caps_wanted_delay_max = result.uint_32;
		break;
	case Opt_caps_max:
		if (result.int_32 < 0)
			goto out_of_range;
		fsopt->caps_max = result.int_32;
		break;
	case Opt_readdir_max_entries:
		if (result.uint_32 < 1)
			goto out_of_range;
		fsopt->max_readdir = result.uint_32;
		break;
	case Opt_readdir_max_bytes:
		if (result.uint_32 < PAGE_SIZE && result.uint_32 != 0)
			goto out_of_range;
		fsopt->max_readdir_bytes = result.uint_32;
		break;
	case Opt_congestion_kb:
		if (result.uint_32 < 1024) /* at least 1M */
			goto out_of_range;
		fsopt->congestion_kb = result.uint_32;
		break;
	case Opt_dirstat:
		if (!result.negated)
			fsopt->flags |= CEPH_MOUNT_OPT_DIRSTAT;
		else
			fsopt->flags &= ~CEPH_MOUNT_OPT_DIRSTAT;
		break;
	case Opt_rbytes:
		if (!result.negated)
			fsopt->flags |= CEPH_MOUNT_OPT_RBYTES;
		else
			fsopt->flags &= ~CEPH_MOUNT_OPT_RBYTES;
		break;
	case Opt_asyncreaddir:
		if (!result.negated)
			fsopt->flags &= ~CEPH_MOUNT_OPT_NOASYNCREADDIR;
		else
			fsopt->flags |= CEPH_MOUNT_OPT_NOASYNCREADDIR;
		break;
	case Opt_dcache:
		if (!result.negated)
			fsopt->flags |= CEPH_MOUNT_OPT_DCACHE;
		else
			fsopt->flags &= ~CEPH_MOUNT_OPT_DCACHE;
		break;
	case Opt_ino32:
		if (!result.negated)
			fsopt->flags |= CEPH_MOUNT_OPT_INO32;
		else
			fsopt->flags &= ~CEPH_MOUNT_OPT_INO32;
		break;

	case Opt_fscache:
#ifdef CONFIG_CEPH_FSCACHE
		kfree(fsopt->fscache_uniq);
		fsopt->fscache_uniq = NULL;
		if (result.negated) {
			fsopt->flags &= ~CEPH_MOUNT_OPT_FSCACHE;
		} else {
			fsopt->flags |= CEPH_MOUNT_OPT_FSCACHE;
			fsopt->fscache_uniq = param->string;
			param->string = NULL;
		}
		break;
#else
		return invalfc(fc, "fscache support is disabled");
#endif
	case Opt_poolperm:
		if (!result.negated)
			fsopt->flags &= ~CEPH_MOUNT_OPT_NOPOOLPERM;
		else
			fsopt->flags |= CEPH_MOUNT_OPT_NOPOOLPERM;
		break;
	case Opt_require_active_mds:
		if (!result.negated)
			fsopt->flags &= ~CEPH_MOUNT_OPT_MOUNTWAIT;
		else
			fsopt->flags |= CEPH_MOUNT_OPT_MOUNTWAIT;
		break;
	case Opt_quotadf:
		if (!result.negated)
			fsopt->flags &= ~CEPH_MOUNT_OPT_NOQUOTADF;
		else
			fsopt->flags |= CEPH_MOUNT_OPT_NOQUOTADF;
		break;
	case Opt_copyfrom:
		if (!result.negated)
			fsopt->flags &= ~CEPH_MOUNT_OPT_NOCOPYFROM;
		else
			fsopt->flags |= CEPH_MOUNT_OPT_NOCOPYFROM;
		break;
	case Opt_acl:
		if (!result.negated) {
#ifdef CONFIG_CEPH_FS_POSIX_ACL
			fc->sb_flags |= SB_POSIXACL;
#else
			return invalfc(fc, "POSIX ACL support is disabled");
#endif
		} else {
			fc->sb_flags &= ~SB_POSIXACL;
		}
		break;
	default:
		BUG();
	}
	return 0;

out_of_range:
	return invalfc(fc, "%s out of range", param->key);
}

static void destroy_mount_options(struct ceph_mount_options *args)
{
	dout("destroy_mount_options %p\n", args);
	if (!args)
		return;

	kfree(args->snapdir_name);
	kfree(args->mds_namespace);
	kfree(args->server_path);
	kfree(args->fscache_uniq);
	kfree(args);
}

static int strcmp_null(const char *s1, const char *s2)
{
	if (!s1 && !s2)
		return 0;
	if (s1 && !s2)
		return -1;
	if (!s1 && s2)
		return 1;
	return strcmp(s1, s2);
}

/**
 * path_remove_extra_slash - Remove the extra slashes in the server path
 * @server_path: the server path and could be NULL
 *
 * Return NULL if the path is NULL or only consists of "/", or a string
 * without any extra slashes including the leading slash(es) and the
 * slash(es) at the end of the server path, such as:
 * "//dir1////dir2///" --> "dir1/dir2"
 */
static char *path_remove_extra_slash(const char *server_path)
{
	const char *path = server_path;
	const char *cur, *end;
	char *buf, *p;
	int len;

	/* if the server path is omitted */
	if (!path)
		return NULL;

	/* remove all the leading slashes */
	while (*path == '/')
		path++;

	/* if the server path only consists of slashes */
	if (*path == '\0')
		return NULL;

	len = strlen(path);

	buf = kmalloc(len + 1, GFP_KERNEL);
	if (!buf)
		return ERR_PTR(-ENOMEM);

	end = path + len;
	p = buf;
	do {
		cur = strchr(path, '/');
		if (!cur)
			cur = end;

		len = cur - path;

		/* including one '/' */
		if (cur != end)
			len += 1;

		memcpy(p, path, len);
		p += len;

		while (cur <= end && *cur == '/')
			cur++;
		path = cur;
	} while (path < end);

	*p = '\0';

	/*
	 * remove the last slash if there has and just to make sure that
	 * we will get something like "dir1/dir2"
	 */
	if (*(--p) == '/')
		*p = '\0';

	return buf;
}

static int compare_mount_options(struct ceph_mount_options *new_fsopt,
				 struct ceph_options *new_opt,
				 struct ceph_fs_client *fsc)
{
	struct ceph_mount_options *fsopt1 = new_fsopt;
	struct ceph_mount_options *fsopt2 = fsc->mount_options;
	int ofs = offsetof(struct ceph_mount_options, snapdir_name);
	char *p1, *p2;
	int ret;

	ret = memcmp(fsopt1, fsopt2, ofs);
	if (ret)
		return ret;

	ret = strcmp_null(fsopt1->snapdir_name, fsopt2->snapdir_name);
	if (ret)
		return ret;

	ret = strcmp_null(fsopt1->mds_namespace, fsopt2->mds_namespace);
	if (ret)
		return ret;

<<<<<<< HEAD
	p1 = path_remove_extra_slash(fsopt1->server_path);
	if (IS_ERR(p1))
		return PTR_ERR(p1);
	p2 = path_remove_extra_slash(fsopt2->server_path);
	if (IS_ERR(p2)) {
		kfree(p1);
		return PTR_ERR(p2);
	}
	ret = strcmp_null(p1, p2);
	kfree(p1);
	kfree(p2);
=======
	ret = strcmp_null(fsopt1->server_path, fsopt2->server_path);
>>>>>>> 2c523b34
	if (ret)
		return ret;

	ret = strcmp_null(fsopt1->fscache_uniq, fsopt2->fscache_uniq);
	if (ret)
		return ret;

	return ceph_compare_options(new_opt, fsc->client);
}

/**
 * ceph_show_options - Show mount options in /proc/mounts
 * @m: seq_file to write to
 * @root: root of that (sub)tree
 */
static int ceph_show_options(struct seq_file *m, struct dentry *root)
{
	struct ceph_fs_client *fsc = ceph_sb_to_client(root->d_sb);
	struct ceph_mount_options *fsopt = fsc->mount_options;
	size_t pos;
	int ret;

	/* a comma between MNT/MS and client options */
	seq_putc(m, ',');
	pos = m->count;

	ret = ceph_print_client_options(m, fsc->client, false);
	if (ret)
		return ret;

	/* retract our comma if no client options */
	if (m->count == pos)
		m->count--;

	if (fsopt->flags & CEPH_MOUNT_OPT_DIRSTAT)
		seq_puts(m, ",dirstat");
	if ((fsopt->flags & CEPH_MOUNT_OPT_RBYTES))
		seq_puts(m, ",rbytes");
	if (fsopt->flags & CEPH_MOUNT_OPT_NOASYNCREADDIR)
		seq_puts(m, ",noasyncreaddir");
	if ((fsopt->flags & CEPH_MOUNT_OPT_DCACHE) == 0)
		seq_puts(m, ",nodcache");
	if (fsopt->flags & CEPH_MOUNT_OPT_INO32)
		seq_puts(m, ",ino32");
	if (fsopt->flags & CEPH_MOUNT_OPT_FSCACHE) {
		seq_show_option(m, "fsc", fsopt->fscache_uniq);
	}
	if (fsopt->flags & CEPH_MOUNT_OPT_NOPOOLPERM)
		seq_puts(m, ",nopoolperm");
	if (fsopt->flags & CEPH_MOUNT_OPT_NOQUOTADF)
		seq_puts(m, ",noquotadf");

#ifdef CONFIG_CEPH_FS_POSIX_ACL
	if (root->d_sb->s_flags & SB_POSIXACL)
		seq_puts(m, ",acl");
	else
		seq_puts(m, ",noacl");
#endif

	if ((fsopt->flags & CEPH_MOUNT_OPT_NOCOPYFROM) == 0)
		seq_puts(m, ",copyfrom");

	if (fsopt->mds_namespace)
		seq_show_option(m, "mds_namespace", fsopt->mds_namespace);

	if (fsopt->flags & CEPH_MOUNT_OPT_CLEANRECOVER)
		seq_show_option(m, "recover_session", "clean");

	if (fsopt->wsize != CEPH_MAX_WRITE_SIZE)
		seq_printf(m, ",wsize=%u", fsopt->wsize);
	if (fsopt->rsize != CEPH_MAX_READ_SIZE)
		seq_printf(m, ",rsize=%u", fsopt->rsize);
	if (fsopt->rasize != CEPH_RASIZE_DEFAULT)
		seq_printf(m, ",rasize=%u", fsopt->rasize);
	if (fsopt->congestion_kb != default_congestion_kb())
		seq_printf(m, ",write_congestion_kb=%u", fsopt->congestion_kb);
	if (fsopt->caps_max)
		seq_printf(m, ",caps_max=%d", fsopt->caps_max);
	if (fsopt->caps_wanted_delay_min != CEPH_CAPS_WANTED_DELAY_MIN_DEFAULT)
		seq_printf(m, ",caps_wanted_delay_min=%u",
			 fsopt->caps_wanted_delay_min);
	if (fsopt->caps_wanted_delay_max != CEPH_CAPS_WANTED_DELAY_MAX_DEFAULT)
		seq_printf(m, ",caps_wanted_delay_max=%u",
			   fsopt->caps_wanted_delay_max);
	if (fsopt->max_readdir != CEPH_MAX_READDIR_DEFAULT)
		seq_printf(m, ",readdir_max_entries=%u", fsopt->max_readdir);
	if (fsopt->max_readdir_bytes != CEPH_MAX_READDIR_BYTES_DEFAULT)
		seq_printf(m, ",readdir_max_bytes=%u", fsopt->max_readdir_bytes);
	if (strcmp(fsopt->snapdir_name, CEPH_SNAPDIRNAME_DEFAULT))
		seq_show_option(m, "snapdirname", fsopt->snapdir_name);

	return 0;
}

/*
 * handle any mon messages the standard library doesn't understand.
 * return error if we don't either.
 */
static int extra_mon_dispatch(struct ceph_client *client, struct ceph_msg *msg)
{
	struct ceph_fs_client *fsc = client->private;
	int type = le16_to_cpu(msg->hdr.type);

	switch (type) {
	case CEPH_MSG_MDS_MAP:
		ceph_mdsc_handle_mdsmap(fsc->mdsc, msg);
		return 0;
	case CEPH_MSG_FS_MAP_USER:
		ceph_mdsc_handle_fsmap(fsc->mdsc, msg);
		return 0;
	default:
		return -1;
	}
}

/*
 * create a new fs client
 *
 * Success or not, this function consumes @fsopt and @opt.
 */
static struct ceph_fs_client *create_fs_client(struct ceph_mount_options *fsopt,
					struct ceph_options *opt)
{
	struct ceph_fs_client *fsc;
	int page_count;
	size_t size;
	int err;

	fsc = kzalloc(sizeof(*fsc), GFP_KERNEL);
	if (!fsc) {
		err = -ENOMEM;
		goto fail;
	}

	fsc->client = ceph_create_client(opt, fsc);
	if (IS_ERR(fsc->client)) {
		err = PTR_ERR(fsc->client);
		goto fail;
	}
	opt = NULL; /* fsc->client now owns this */

	fsc->client->extra_mon_dispatch = extra_mon_dispatch;
	ceph_set_opt(fsc->client, ABORT_ON_FULL);

	if (!fsopt->mds_namespace) {
		ceph_monc_want_map(&fsc->client->monc, CEPH_SUB_MDSMAP,
				   0, true);
	} else {
		ceph_monc_want_map(&fsc->client->monc, CEPH_SUB_FSMAP,
				   0, false);
	}

	fsc->mount_options = fsopt;

	fsc->sb = NULL;
	fsc->mount_state = CEPH_MOUNT_MOUNTING;
	fsc->filp_gen = 1;
	fsc->have_copy_from2 = true;

	atomic_long_set(&fsc->writeback_count, 0);

	err = -ENOMEM;
	/*
	 * The number of concurrent works can be high but they don't need
	 * to be processed in parallel, limit concurrency.
	 */
	fsc->inode_wq = alloc_workqueue("ceph-inode", WQ_UNBOUND, 0);
	if (!fsc->inode_wq)
		goto fail_client;
	fsc->cap_wq = alloc_workqueue("ceph-cap", 0, 1);
	if (!fsc->cap_wq)
		goto fail_inode_wq;

	/* set up mempools */
	err = -ENOMEM;
	page_count = fsc->mount_options->wsize >> PAGE_SHIFT;
	size = sizeof (struct page *) * (page_count ? page_count : 1);
	fsc->wb_pagevec_pool = mempool_create_kmalloc_pool(10, size);
	if (!fsc->wb_pagevec_pool)
		goto fail_cap_wq;

	return fsc;

fail_cap_wq:
	destroy_workqueue(fsc->cap_wq);
fail_inode_wq:
	destroy_workqueue(fsc->inode_wq);
fail_client:
	ceph_destroy_client(fsc->client);
fail:
	kfree(fsc);
	if (opt)
		ceph_destroy_options(opt);
	destroy_mount_options(fsopt);
	return ERR_PTR(err);
}

static void flush_fs_workqueues(struct ceph_fs_client *fsc)
{
	flush_workqueue(fsc->inode_wq);
	flush_workqueue(fsc->cap_wq);
}

static void destroy_fs_client(struct ceph_fs_client *fsc)
{
	dout("destroy_fs_client %p\n", fsc);

	ceph_mdsc_destroy(fsc);
	destroy_workqueue(fsc->inode_wq);
	destroy_workqueue(fsc->cap_wq);

	mempool_destroy(fsc->wb_pagevec_pool);

	destroy_mount_options(fsc->mount_options);

	ceph_destroy_client(fsc->client);

	kfree(fsc);
	dout("destroy_fs_client %p done\n", fsc);
}

/*
 * caches
 */
struct kmem_cache *ceph_inode_cachep;
struct kmem_cache *ceph_cap_cachep;
struct kmem_cache *ceph_cap_flush_cachep;
struct kmem_cache *ceph_dentry_cachep;
struct kmem_cache *ceph_file_cachep;
struct kmem_cache *ceph_dir_file_cachep;

static void ceph_inode_init_once(void *foo)
{
	struct ceph_inode_info *ci = foo;
	inode_init_once(&ci->vfs_inode);
}

static int __init init_caches(void)
{
	int error = -ENOMEM;

	ceph_inode_cachep = kmem_cache_create("ceph_inode_info",
				      sizeof(struct ceph_inode_info),
				      __alignof__(struct ceph_inode_info),
				      SLAB_RECLAIM_ACCOUNT|SLAB_MEM_SPREAD|
				      SLAB_ACCOUNT, ceph_inode_init_once);
	if (!ceph_inode_cachep)
		return -ENOMEM;

	ceph_cap_cachep = KMEM_CACHE(ceph_cap, SLAB_MEM_SPREAD);
	if (!ceph_cap_cachep)
		goto bad_cap;
	ceph_cap_flush_cachep = KMEM_CACHE(ceph_cap_flush,
					   SLAB_RECLAIM_ACCOUNT|SLAB_MEM_SPREAD);
	if (!ceph_cap_flush_cachep)
		goto bad_cap_flush;

	ceph_dentry_cachep = KMEM_CACHE(ceph_dentry_info,
					SLAB_RECLAIM_ACCOUNT|SLAB_MEM_SPREAD);
	if (!ceph_dentry_cachep)
		goto bad_dentry;

	ceph_file_cachep = KMEM_CACHE(ceph_file_info, SLAB_MEM_SPREAD);
	if (!ceph_file_cachep)
		goto bad_file;

	ceph_dir_file_cachep = KMEM_CACHE(ceph_dir_file_info, SLAB_MEM_SPREAD);
	if (!ceph_dir_file_cachep)
		goto bad_dir_file;

	error = ceph_fscache_register();
	if (error)
		goto bad_fscache;

	return 0;

bad_fscache:
	kmem_cache_destroy(ceph_dir_file_cachep);
bad_dir_file:
	kmem_cache_destroy(ceph_file_cachep);
bad_file:
	kmem_cache_destroy(ceph_dentry_cachep);
bad_dentry:
	kmem_cache_destroy(ceph_cap_flush_cachep);
bad_cap_flush:
	kmem_cache_destroy(ceph_cap_cachep);
bad_cap:
	kmem_cache_destroy(ceph_inode_cachep);
	return error;
}

static void destroy_caches(void)
{
	/*
	 * Make sure all delayed rcu free inodes are flushed before we
	 * destroy cache.
	 */
	rcu_barrier();

	kmem_cache_destroy(ceph_inode_cachep);
	kmem_cache_destroy(ceph_cap_cachep);
	kmem_cache_destroy(ceph_cap_flush_cachep);
	kmem_cache_destroy(ceph_dentry_cachep);
	kmem_cache_destroy(ceph_file_cachep);
	kmem_cache_destroy(ceph_dir_file_cachep);

	ceph_fscache_unregister();
}

/*
 * ceph_umount_begin - initiate forced umount.  Tear down down the
 * mount, skipping steps that may hang while waiting for server(s).
 */
static void ceph_umount_begin(struct super_block *sb)
{
	struct ceph_fs_client *fsc = ceph_sb_to_client(sb);

	dout("ceph_umount_begin - starting forced umount\n");
	if (!fsc)
		return;
	fsc->mount_state = CEPH_MOUNT_SHUTDOWN;
	ceph_osdc_abort_requests(&fsc->client->osdc, -EIO);
	ceph_mdsc_force_umount(fsc->mdsc);
	fsc->filp_gen++; // invalidate open files
}

static const struct super_operations ceph_super_ops = {
	.alloc_inode	= ceph_alloc_inode,
	.free_inode	= ceph_free_inode,
	.write_inode    = ceph_write_inode,
	.drop_inode	= generic_delete_inode,
	.evict_inode	= ceph_evict_inode,
	.sync_fs        = ceph_sync_fs,
	.put_super	= ceph_put_super,
	.show_options   = ceph_show_options,
	.statfs		= ceph_statfs,
	.umount_begin   = ceph_umount_begin,
};

/*
 * Bootstrap mount by opening the root directory.  Note the mount
 * @started time from caller, and time out if this takes too long.
 */
static struct dentry *open_root_dentry(struct ceph_fs_client *fsc,
				       const char *path,
				       unsigned long started)
{
	struct ceph_mds_client *mdsc = fsc->mdsc;
	struct ceph_mds_request *req = NULL;
	int err;
	struct dentry *root;

	/* open dir */
	dout("open_root_inode opening '%s'\n", path);
	req = ceph_mdsc_create_request(mdsc, CEPH_MDS_OP_GETATTR, USE_ANY_MDS);
	if (IS_ERR(req))
		return ERR_CAST(req);
	req->r_path1 = kstrdup(path, GFP_NOFS);
	if (!req->r_path1) {
		root = ERR_PTR(-ENOMEM);
		goto out;
	}

	req->r_ino1.ino = CEPH_INO_ROOT;
	req->r_ino1.snap = CEPH_NOSNAP;
	req->r_started = started;
	req->r_timeout = fsc->client->options->mount_timeout;
	req->r_args.getattr.mask = cpu_to_le32(CEPH_STAT_CAP_INODE);
	req->r_num_caps = 2;
	err = ceph_mdsc_do_request(mdsc, NULL, req);
	if (err == 0) {
		struct inode *inode = req->r_target_inode;
		req->r_target_inode = NULL;
		dout("open_root_inode success\n");
		root = d_make_root(inode);
		if (!root) {
			root = ERR_PTR(-ENOMEM);
			goto out;
		}
		dout("open_root_inode success, root dentry is %p\n", root);
	} else {
		root = ERR_PTR(err);
	}
out:
	ceph_mdsc_put_request(req);
	return root;
}

/*
 * mount: join the ceph cluster, and open root directory.
 */
static struct dentry *ceph_real_mount(struct ceph_fs_client *fsc,
				      struct fs_context *fc)
{
	int err;
	unsigned long started = jiffies;  /* note the start time */
	struct dentry *root;

	dout("mount start %p\n", fsc);
	mutex_lock(&fsc->client->mount_mutex);

	if (!fsc->sb->s_root) {
<<<<<<< HEAD
		const char *path, *p;
=======
		const char *path = fsc->mount_options->server_path ?
				     fsc->mount_options->server_path + 1 : "";

>>>>>>> 2c523b34
		err = __ceph_open_session(fsc->client, started);
		if (err < 0)
			goto out;

		/* setup fscache */
		if (fsc->mount_options->flags & CEPH_MOUNT_OPT_FSCACHE) {
			err = ceph_fscache_register_fs(fsc, fc);
			if (err < 0)
				goto out;
		}

<<<<<<< HEAD
		p = path_remove_extra_slash(fsc->mount_options->server_path);
		if (IS_ERR(p)) {
			err = PTR_ERR(p);
			goto out;
		}
		/* if the server path is omitted or just consists of '/' */
		if (!p)
			path = "";
		else
			path = p;
=======
>>>>>>> 2c523b34
		dout("mount opening path '%s'\n", path);

		ceph_fs_debugfs_init(fsc);

		root = open_root_dentry(fsc, path, started);
		kfree(p);
		if (IS_ERR(root)) {
			err = PTR_ERR(root);
			goto out;
		}
		fsc->sb->s_root = dget(root);
	} else {
		root = dget(fsc->sb->s_root);
	}

	fsc->mount_state = CEPH_MOUNT_MOUNTED;
	dout("mount success\n");
	mutex_unlock(&fsc->client->mount_mutex);
	return root;

out:
	mutex_unlock(&fsc->client->mount_mutex);
	return ERR_PTR(err);
}

static int ceph_set_super(struct super_block *s, struct fs_context *fc)
{
	struct ceph_fs_client *fsc = s->s_fs_info;
	int ret;

	dout("set_super %p\n", s);

	s->s_maxbytes = MAX_LFS_FILESIZE;

	s->s_xattr = ceph_xattr_handlers;
	fsc->sb = s;
	fsc->max_file_size = 1ULL << 40; /* temp value until we get mdsmap */

	s->s_op = &ceph_super_ops;
	s->s_d_op = &ceph_dentry_ops;
	s->s_export_op = &ceph_export_ops;

	s->s_time_gran = 1;
	s->s_time_min = 0;
	s->s_time_max = U32_MAX;

	ret = set_anon_super_fc(s, fc);
	if (ret != 0)
		fsc->sb = NULL;
	return ret;
}

/*
 * share superblock if same fs AND options
 */
static int ceph_compare_super(struct super_block *sb, struct fs_context *fc)
{
	struct ceph_fs_client *new = fc->s_fs_info;
	struct ceph_mount_options *fsopt = new->mount_options;
	struct ceph_options *opt = new->client->options;
	struct ceph_fs_client *other = ceph_sb_to_client(sb);

	dout("ceph_compare_super %p\n", sb);

	if (compare_mount_options(fsopt, opt, other)) {
		dout("monitor(s)/mount options don't match\n");
		return 0;
	}
	if ((opt->flags & CEPH_OPT_FSID) &&
	    ceph_fsid_compare(&opt->fsid, &other->client->fsid)) {
		dout("fsid doesn't match\n");
		return 0;
	}
	if (fc->sb_flags != (sb->s_flags & ~SB_BORN)) {
		dout("flags differ\n");
		return 0;
	}
	return 1;
}

/*
 * construct our own bdi so we can control readahead, etc.
 */
static atomic_long_t bdi_seq = ATOMIC_LONG_INIT(0);

static int ceph_setup_bdi(struct super_block *sb, struct ceph_fs_client *fsc)
{
	int err;

	err = super_setup_bdi_name(sb, "ceph-%ld",
				   atomic_long_inc_return(&bdi_seq));
	if (err)
		return err;

	/* set ra_pages based on rasize mount option? */
	sb->s_bdi->ra_pages = fsc->mount_options->rasize >> PAGE_SHIFT;

	/* set io_pages based on max osd read size */
	sb->s_bdi->io_pages = fsc->mount_options->rsize >> PAGE_SHIFT;

	return 0;
}

static int ceph_get_tree(struct fs_context *fc)
{
	struct ceph_parse_opts_ctx *pctx = fc->fs_private;
	struct super_block *sb;
	struct ceph_fs_client *fsc;
	struct dentry *res;
	int (*compare_super)(struct super_block *, struct fs_context *) =
		ceph_compare_super;
	int err;

	dout("ceph_get_tree\n");

	if (!fc->source)
		return invalfc(fc, "No source");
<<<<<<< HEAD

#ifdef CONFIG_CEPH_FS_POSIX_ACL
	fc->sb_flags |= SB_POSIXACL;
#endif
=======
>>>>>>> 2c523b34

	/* create client (which we may/may not use) */
	fsc = create_fs_client(pctx->opts, pctx->copts);
	pctx->opts = NULL;
	pctx->copts = NULL;
	if (IS_ERR(fsc)) {
		err = PTR_ERR(fsc);
		goto out_final;
	}

	err = ceph_mdsc_init(fsc);
	if (err < 0)
		goto out;

	if (ceph_test_opt(fsc->client, NOSHARE))
		compare_super = NULL;

	fc->s_fs_info = fsc;
	sb = sget_fc(fc, compare_super, ceph_set_super);
	fc->s_fs_info = NULL;
	if (IS_ERR(sb)) {
		err = PTR_ERR(sb);
		goto out;
	}

	if (ceph_sb_to_client(sb) != fsc) {
		destroy_fs_client(fsc);
		fsc = ceph_sb_to_client(sb);
		dout("get_sb got existing client %p\n", fsc);
	} else {
		dout("get_sb using new client %p\n", fsc);
		err = ceph_setup_bdi(sb, fsc);
		if (err < 0)
			goto out_splat;
	}

	res = ceph_real_mount(fsc, fc);
	if (IS_ERR(res)) {
		err = PTR_ERR(res);
		goto out_splat;
	}
	dout("root %p inode %p ino %llx.%llx\n", res,
	     d_inode(res), ceph_vinop(d_inode(res)));
	fc->root = fsc->sb->s_root;
	return 0;

out_splat:
	if (!ceph_mdsmap_is_cluster_available(fsc->mdsc->mdsmap)) {
		pr_info("No mds server is up or the cluster is laggy\n");
		err = -EHOSTUNREACH;
	}

	ceph_mdsc_close_sessions(fsc->mdsc);
	deactivate_locked_super(sb);
	goto out_final;

out:
	destroy_fs_client(fsc);
out_final:
	dout("ceph_get_tree fail %d\n", err);
	return err;
}

static void ceph_free_fc(struct fs_context *fc)
{
	struct ceph_parse_opts_ctx *pctx = fc->fs_private;

	if (pctx) {
		destroy_mount_options(pctx->opts);
		ceph_destroy_options(pctx->copts);
		kfree(pctx);
	}
}

static int ceph_reconfigure_fc(struct fs_context *fc)
{
	sync_filesystem(fc->root->d_sb);
	return 0;
}

static const struct fs_context_operations ceph_context_ops = {
	.free		= ceph_free_fc,
	.parse_param	= ceph_parse_mount_param,
	.get_tree	= ceph_get_tree,
	.reconfigure	= ceph_reconfigure_fc,
};

/*
 * Set up the filesystem mount context.
 */
static int ceph_init_fs_context(struct fs_context *fc)
{
	struct ceph_parse_opts_ctx *pctx;
	struct ceph_mount_options *fsopt;

	pctx = kzalloc(sizeof(*pctx), GFP_KERNEL);
	if (!pctx)
		return -ENOMEM;

	pctx->copts = ceph_alloc_options();
	if (!pctx->copts)
		goto nomem;

	pctx->opts = kzalloc(sizeof(*pctx->opts), GFP_KERNEL);
	if (!pctx->opts)
		goto nomem;

	fsopt = pctx->opts;
	fsopt->flags = CEPH_MOUNT_OPT_DEFAULT;

	fsopt->wsize = CEPH_MAX_WRITE_SIZE;
	fsopt->rsize = CEPH_MAX_READ_SIZE;
	fsopt->rasize = CEPH_RASIZE_DEFAULT;
	fsopt->snapdir_name = kstrdup(CEPH_SNAPDIRNAME_DEFAULT, GFP_KERNEL);
	if (!fsopt->snapdir_name)
		goto nomem;

	fsopt->caps_wanted_delay_min = CEPH_CAPS_WANTED_DELAY_MIN_DEFAULT;
	fsopt->caps_wanted_delay_max = CEPH_CAPS_WANTED_DELAY_MAX_DEFAULT;
	fsopt->max_readdir = CEPH_MAX_READDIR_DEFAULT;
	fsopt->max_readdir_bytes = CEPH_MAX_READDIR_BYTES_DEFAULT;
	fsopt->congestion_kb = default_congestion_kb();

#ifdef CONFIG_CEPH_FS_POSIX_ACL
	fc->sb_flags |= SB_POSIXACL;
#endif

	fc->fs_private = pctx;
	fc->ops = &ceph_context_ops;
	return 0;

nomem:
	destroy_mount_options(pctx->opts);
	ceph_destroy_options(pctx->copts);
	kfree(pctx);
	return -ENOMEM;
}

static void ceph_kill_sb(struct super_block *s)
{
	struct ceph_fs_client *fsc = ceph_sb_to_client(s);
	dev_t dev = s->s_dev;

	dout("kill_sb %p\n", s);

	ceph_mdsc_pre_umount(fsc->mdsc);
	flush_fs_workqueues(fsc);

	generic_shutdown_super(s);

	fsc->client->extra_mon_dispatch = NULL;
	ceph_fs_debugfs_cleanup(fsc);

	ceph_fscache_unregister_fs(fsc);

	destroy_fs_client(fsc);
	free_anon_bdev(dev);
}

static struct file_system_type ceph_fs_type = {
	.owner		= THIS_MODULE,
	.name		= "ceph",
	.init_fs_context = ceph_init_fs_context,
	.kill_sb	= ceph_kill_sb,
	.fs_flags	= FS_RENAME_DOES_D_MOVE,
};
MODULE_ALIAS_FS("ceph");

int ceph_force_reconnect(struct super_block *sb)
{
	struct ceph_fs_client *fsc = ceph_sb_to_client(sb);
	int err = 0;

	ceph_umount_begin(sb);

	/* Make sure all page caches get invalidated.
	 * see remove_session_caps_cb() */
	flush_workqueue(fsc->inode_wq);

	/* In case that we were blacklisted. This also reset
	 * all mon/osd connections */
	ceph_reset_client_addr(fsc->client);

	ceph_osdc_clear_abort_err(&fsc->client->osdc);

	fsc->blacklisted = false;
	fsc->mount_state = CEPH_MOUNT_MOUNTED;

	if (sb->s_root) {
		err = __ceph_do_getattr(d_inode(sb->s_root), NULL,
					CEPH_STAT_CAP_INODE, true);
	}
	return err;
}

static int __init init_ceph(void)
{
	int ret = init_caches();
	if (ret)
		goto out;

	ceph_flock_init();
	ret = register_filesystem(&ceph_fs_type);
	if (ret)
		goto out_caches;

	pr_info("loaded (mds proto %d)\n", CEPH_MDSC_PROTOCOL);

	return 0;

out_caches:
	destroy_caches();
out:
	return ret;
}

static void __exit exit_ceph(void)
{
	dout("exit_ceph\n");
	unregister_filesystem(&ceph_fs_type);
	destroy_caches();
}

module_init(init_ceph);
module_exit(exit_ceph);

MODULE_AUTHOR("Sage Weil <sage@newdream.net>");
MODULE_AUTHOR("Yehuda Sadeh <yehuda@hq.newdream.net>");
MODULE_AUTHOR("Patience Warnick <patience@newdream.net>");
MODULE_DESCRIPTION("Ceph filesystem for Linux");
MODULE_LICENSE("GPL");<|MERGE_RESOLUTION|>--- conflicted
+++ resolved
@@ -244,27 +244,16 @@
 
 	dev_name_end = strchr(dev_name, '/');
 	if (dev_name_end) {
-<<<<<<< HEAD
-		kfree(fsopt->server_path);
-
-=======
->>>>>>> 2c523b34
 		/*
 		 * The server_path will include the whole chars from userland
 		 * including the leading '/'.
 		 */
-<<<<<<< HEAD
-		fsopt->server_path = kstrdup(dev_name_end, GFP_KERNEL);
-		if (!fsopt->server_path)
-			return -ENOMEM;
-=======
 		kfree(fsopt->server_path);
 		fsopt->server_path = kstrdup(dev_name_end, GFP_KERNEL);
 		if (!fsopt->server_path)
 			return -ENOMEM;
 
 		canonicalize_path(fsopt->server_path);
->>>>>>> 2c523b34
 	} else {
 		dev_name_end = dev_name + strlen(dev_name);
 	}
@@ -488,73 +477,6 @@
 	return strcmp(s1, s2);
 }
 
-/**
- * path_remove_extra_slash - Remove the extra slashes in the server path
- * @server_path: the server path and could be NULL
- *
- * Return NULL if the path is NULL or only consists of "/", or a string
- * without any extra slashes including the leading slash(es) and the
- * slash(es) at the end of the server path, such as:
- * "//dir1////dir2///" --> "dir1/dir2"
- */
-static char *path_remove_extra_slash(const char *server_path)
-{
-	const char *path = server_path;
-	const char *cur, *end;
-	char *buf, *p;
-	int len;
-
-	/* if the server path is omitted */
-	if (!path)
-		return NULL;
-
-	/* remove all the leading slashes */
-	while (*path == '/')
-		path++;
-
-	/* if the server path only consists of slashes */
-	if (*path == '\0')
-		return NULL;
-
-	len = strlen(path);
-
-	buf = kmalloc(len + 1, GFP_KERNEL);
-	if (!buf)
-		return ERR_PTR(-ENOMEM);
-
-	end = path + len;
-	p = buf;
-	do {
-		cur = strchr(path, '/');
-		if (!cur)
-			cur = end;
-
-		len = cur - path;
-
-		/* including one '/' */
-		if (cur != end)
-			len += 1;
-
-		memcpy(p, path, len);
-		p += len;
-
-		while (cur <= end && *cur == '/')
-			cur++;
-		path = cur;
-	} while (path < end);
-
-	*p = '\0';
-
-	/*
-	 * remove the last slash if there has and just to make sure that
-	 * we will get something like "dir1/dir2"
-	 */
-	if (*(--p) == '/')
-		*p = '\0';
-
-	return buf;
-}
-
 static int compare_mount_options(struct ceph_mount_options *new_fsopt,
 				 struct ceph_options *new_opt,
 				 struct ceph_fs_client *fsc)
@@ -562,7 +484,6 @@
 	struct ceph_mount_options *fsopt1 = new_fsopt;
 	struct ceph_mount_options *fsopt2 = fsc->mount_options;
 	int ofs = offsetof(struct ceph_mount_options, snapdir_name);
-	char *p1, *p2;
 	int ret;
 
 	ret = memcmp(fsopt1, fsopt2, ofs);
@@ -577,21 +498,7 @@
 	if (ret)
 		return ret;
 
-<<<<<<< HEAD
-	p1 = path_remove_extra_slash(fsopt1->server_path);
-	if (IS_ERR(p1))
-		return PTR_ERR(p1);
-	p2 = path_remove_extra_slash(fsopt2->server_path);
-	if (IS_ERR(p2)) {
-		kfree(p1);
-		return PTR_ERR(p2);
-	}
-	ret = strcmp_null(p1, p2);
-	kfree(p1);
-	kfree(p2);
-=======
 	ret = strcmp_null(fsopt1->server_path, fsopt2->server_path);
->>>>>>> 2c523b34
 	if (ret)
 		return ret;
 
@@ -994,13 +901,9 @@
 	mutex_lock(&fsc->client->mount_mutex);
 
 	if (!fsc->sb->s_root) {
-<<<<<<< HEAD
-		const char *path, *p;
-=======
 		const char *path = fsc->mount_options->server_path ?
 				     fsc->mount_options->server_path + 1 : "";
 
->>>>>>> 2c523b34
 		err = __ceph_open_session(fsc->client, started);
 		if (err < 0)
 			goto out;
@@ -1012,25 +915,11 @@
 				goto out;
 		}
 
-<<<<<<< HEAD
-		p = path_remove_extra_slash(fsc->mount_options->server_path);
-		if (IS_ERR(p)) {
-			err = PTR_ERR(p);
-			goto out;
-		}
-		/* if the server path is omitted or just consists of '/' */
-		if (!p)
-			path = "";
-		else
-			path = p;
-=======
->>>>>>> 2c523b34
 		dout("mount opening path '%s'\n", path);
 
 		ceph_fs_debugfs_init(fsc);
 
 		root = open_root_dentry(fsc, path, started);
-		kfree(p);
 		if (IS_ERR(root)) {
 			err = PTR_ERR(root);
 			goto out;
@@ -1142,13 +1031,6 @@
 
 	if (!fc->source)
 		return invalfc(fc, "No source");
-<<<<<<< HEAD
-
-#ifdef CONFIG_CEPH_FS_POSIX_ACL
-	fc->sb_flags |= SB_POSIXACL;
-#endif
-=======
->>>>>>> 2c523b34
 
 	/* create client (which we may/may not use) */
 	fsc = create_fs_client(pctx->opts, pctx->copts);
