--- conflicted
+++ resolved
@@ -70,7 +70,6 @@
 	case SND_SOC_BIAS_PREPARE:
 		if (dapm->bias_level != SND_SOC_BIAS_STANDBY)
 			break;
-<<<<<<< HEAD
 
 		ret = snd_soc_codec_set_pll(codec, WM5102_FLL1,
 					    ARIZONA_FLL_SRC_MCLK1,
@@ -79,16 +78,6 @@
 		if (ret < 0)
 			pr_err("Failed to start FLL: %d\n", ret);
 
-=======
-
-		ret = snd_soc_codec_set_pll(codec, WM5102_FLL1,
-					    ARIZONA_FLL_SRC_MCLK1,
-					    MCLK_RATE,
-					    bells->sysclk_rate);
-		if (ret < 0)
-			pr_err("Failed to start FLL: %d\n", ret);
-
->>>>>>> 7a79e94e
 		if (bells->asyncclk_rate) {
 			ret = snd_soc_codec_set_pll(codec, WM5102_FLL2,
 						    ARIZONA_FLL_SRC_AIF2BCLK,
@@ -244,11 +233,7 @@
 		.stream_name = "CPU-DSP",
 		.cpu_dai_name = "samsung-i2s.0",
 		.codec_dai_name = "wm0010-sdi1",
-<<<<<<< HEAD
-		.platform_name = "samsung-audio",
-=======
 		.platform_name = "samsung-i2s.0",
->>>>>>> 7a79e94e
 		.codec_name = "spi0.0",
 		.dai_fmt = SND_SOC_DAIFMT_I2S | SND_SOC_DAIFMT_NB_NF
 				| SND_SOC_DAIFMT_CBM_CFM,
@@ -272,11 +257,7 @@
 		.stream_name = "CPU-DSP",
 		.cpu_dai_name = "samsung-i2s.0",
 		.codec_dai_name = "wm0010-sdi1",
-<<<<<<< HEAD
-		.platform_name = "samsung-audio",
-=======
 		.platform_name = "samsung-i2s.0",
->>>>>>> 7a79e94e
 		.codec_name = "spi0.0",
 		.dai_fmt = SND_SOC_DAIFMT_I2S | SND_SOC_DAIFMT_NB_NF
 				| SND_SOC_DAIFMT_CBM_CFM,
@@ -322,11 +303,7 @@
 		.stream_name = "CPU-DSP",
 		.cpu_dai_name = "samsung-i2s.0",
 		.codec_dai_name = "wm0010-sdi1",
-<<<<<<< HEAD
-		.platform_name = "samsung-audio",
-=======
 		.platform_name = "samsung-i2s.0",
->>>>>>> 7a79e94e
 		.codec_name = "spi0.0",
 		.dai_fmt = SND_SOC_DAIFMT_I2S | SND_SOC_DAIFMT_NB_NF
 				| SND_SOC_DAIFMT_CBM_CFM,
