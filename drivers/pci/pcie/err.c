--- conflicted
+++ resolved
@@ -198,24 +198,15 @@
 	pci_walk_bus(bus, report_resume, &status);
 
 	pci_aer_clear_device_status(dev);
-<<<<<<< HEAD
-	pci_cleanup_aer_uncorrect_error_status(dev);
-	pci_info(dev, "device recovery successful\n");
-	return;
-=======
 	pci_aer_clear_nonfatal_status(dev);
 	pci_info(dev, "device recovery successful\n");
 	return status;
->>>>>>> 04d5ce62
 
 failed:
 	pci_uevent_ers(dev, PCI_ERS_RESULT_DISCONNECT);
 
 	/* TODO: Should kernel panic here? */
 	pci_info(dev, "device recovery failed\n");
-<<<<<<< HEAD
-=======
 
 	return status;
->>>>>>> 04d5ce62
 }