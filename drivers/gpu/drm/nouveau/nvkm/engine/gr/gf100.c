--- conflicted
+++ resolved
@@ -1704,7 +1704,6 @@
 	} else {
 		lsf_mask |= BIT(NVKM_ACR_LSF_FECS);
 	}
-<<<<<<< HEAD
 
 	if (!nvkm_acr_managed_falcon(device, NVKM_ACR_LSF_GPCCS)) {
 		gf100_gr_init_fw(&gr->gpccs.falcon, &gr->gpccs.inst,
@@ -1713,16 +1712,6 @@
 		lsf_mask |= BIT(NVKM_ACR_LSF_GPCCS);
 	}
 
-=======
-
-	if (!nvkm_acr_managed_falcon(device, NVKM_ACR_LSF_GPCCS)) {
-		gf100_gr_init_fw(&gr->gpccs.falcon, &gr->gpccs.inst,
-						    &gr->gpccs.data);
-	} else {
-		lsf_mask |= BIT(NVKM_ACR_LSF_GPCCS);
-	}
-
->>>>>>> 04d5ce62
 	if (lsf_mask) {
 		ret = nvkm_acr_bootstrap_falcons(device, lsf_mask);
 		if (ret)
