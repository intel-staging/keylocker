--- conflicted
+++ resolved
@@ -147,19 +147,7 @@
 	if (pci->msi)
 		pci->func->msi_rearm(pci);
 
-<<<<<<< HEAD
-	pci->irq = pdev->irq;
-
-	/* Ensure MSI interrupts are armed, for the case where there are
-	 * already interrupts pending (for whatever reason) at load time.
-	 */
-	if (pci->msi)
-		pci->func->msi_rearm(pci);
-
-	return ret;
-=======
-	return 0;
->>>>>>> 03a0dded
+	return 0;
 }
 
 static void *
