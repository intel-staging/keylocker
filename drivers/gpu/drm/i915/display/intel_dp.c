/*
 * Copyright © 2008 Intel Corporation
 *
 * Permission is hereby granted, free of charge, to any person obtaining a
 * copy of this software and associated documentation files (the "Software"),
 * to deal in the Software without restriction, including without limitation
 * the rights to use, copy, modify, merge, publish, distribute, sublicense,
 * and/or sell copies of the Software, and to permit persons to whom the
 * Software is furnished to do so, subject to the following conditions:
 *
 * The above copyright notice and this permission notice (including the next
 * paragraph) shall be included in all copies or substantial portions of the
 * Software.
 *
 * THE SOFTWARE IS PROVIDED "AS IS", WITHOUT WARRANTY OF ANY KIND, EXPRESS OR
 * IMPLIED, INCLUDING BUT NOT LIMITED TO THE WARRANTIES OF MERCHANTABILITY,
 * FITNESS FOR A PARTICULAR PURPOSE AND NONINFRINGEMENT.  IN NO EVENT SHALL
 * THE AUTHORS OR COPYRIGHT HOLDERS BE LIABLE FOR ANY CLAIM, DAMAGES OR OTHER
 * LIABILITY, WHETHER IN AN ACTION OF CONTRACT, TORT OR OTHERWISE, ARISING
 * FROM, OUT OF OR IN CONNECTION WITH THE SOFTWARE OR THE USE OR OTHER DEALINGS
 * IN THE SOFTWARE.
 *
 * Authors:
 *    Keith Packard <keithp@keithp.com>
 *
 */

#include <linux/export.h>
#include <linux/i2c.h>
#include <linux/notifier.h>
#include <linux/slab.h>
#include <linux/string_helpers.h>
#include <linux/timekeeping.h>
#include <linux/types.h>

#include <asm/byteorder.h>

#include <drm/display/drm_dp_helper.h>
#include <drm/display/drm_dp_tunnel.h>
#include <drm/display/drm_dsc_helper.h>
#include <drm/display/drm_hdmi_helper.h>
#include <drm/drm_atomic_helper.h>
#include <drm/drm_crtc.h>
#include <drm/drm_edid.h>
#include <drm/drm_probe_helper.h>

#include "g4x_dp.h"
#include "i915_drv.h"
#include "i915_irq.h"
#include "i915_reg.h"
#include "intel_atomic.h"
#include "intel_audio.h"
#include "intel_backlight.h"
#include "intel_combo_phy_regs.h"
#include "intel_connector.h"
#include "intel_crtc.h"
#include "intel_cx0_phy.h"
#include "intel_ddi.h"
#include "intel_de.h"
#include "intel_display_driver.h"
#include "intel_display_types.h"
#include "intel_dp.h"
#include "intel_dp_aux.h"
#include "intel_dp_hdcp.h"
#include "intel_dp_link_training.h"
#include "intel_dp_mst.h"
#include "intel_dp_tunnel.h"
#include "intel_dpio_phy.h"
#include "intel_dpll.h"
#include "intel_fifo_underrun.h"
#include "intel_hdcp.h"
#include "intel_hdmi.h"
#include "intel_hotplug.h"
#include "intel_hotplug_irq.h"
#include "intel_lspcon.h"
#include "intel_lvds.h"
#include "intel_panel.h"
#include "intel_pch_display.h"
#include "intel_pps.h"
#include "intel_psr.h"
#include "intel_tc.h"
#include "intel_vdsc.h"
#include "intel_vrr.h"
#include "intel_crtc_state_dump.h"

/* DP DSC throughput values used for slice count calculations KPixels/s */
#define DP_DSC_PEAK_PIXEL_RATE			2720000
#define DP_DSC_MAX_ENC_THROUGHPUT_0		340000
#define DP_DSC_MAX_ENC_THROUGHPUT_1		400000

/* DP DSC FEC Overhead factor in ppm = 1/(0.972261) = 1.028530 */
#define DP_DSC_FEC_OVERHEAD_FACTOR		1028530

/* Compliance test status bits  */
#define INTEL_DP_RESOLUTION_SHIFT_MASK	0
#define INTEL_DP_RESOLUTION_PREFERRED	(1 << INTEL_DP_RESOLUTION_SHIFT_MASK)
#define INTEL_DP_RESOLUTION_STANDARD	(2 << INTEL_DP_RESOLUTION_SHIFT_MASK)
#define INTEL_DP_RESOLUTION_FAILSAFE	(3 << INTEL_DP_RESOLUTION_SHIFT_MASK)


/* Constants for DP DSC configurations */
static const u8 valid_dsc_bpp[] = {6, 8, 10, 12, 15};

/* With Single pipe configuration, HW is capable of supporting maximum
 * of 4 slices per line.
 */
static const u8 valid_dsc_slicecount[] = {1, 2, 4};

/**
 * intel_dp_is_edp - is the given port attached to an eDP panel (either CPU or PCH)
 * @intel_dp: DP struct
 *
 * If a CPU or PCH DP output is attached to an eDP panel, this function
 * will return true, and false otherwise.
 *
 * This function is not safe to use prior to encoder type being set.
 */
bool intel_dp_is_edp(struct intel_dp *intel_dp)
{
	struct intel_digital_port *dig_port = dp_to_dig_port(intel_dp);

	return dig_port->base.type == INTEL_OUTPUT_EDP;
}

static void intel_dp_unset_edid(struct intel_dp *intel_dp);

/* Is link rate UHBR and thus 128b/132b? */
bool intel_dp_is_uhbr(const struct intel_crtc_state *crtc_state)
{
	return drm_dp_is_uhbr_rate(crtc_state->port_clock);
}

/**
 * intel_dp_link_symbol_size - get the link symbol size for a given link rate
 * @rate: link rate in 10kbit/s units
 *
 * Returns the link symbol size in bits/symbol units depending on the link
 * rate -> channel coding.
 */
int intel_dp_link_symbol_size(int rate)
{
	return drm_dp_is_uhbr_rate(rate) ? 32 : 10;
}

/**
 * intel_dp_link_symbol_clock - convert link rate to link symbol clock
 * @rate: link rate in 10kbit/s units
 *
 * Returns the link symbol clock frequency in kHz units depending on the
 * link rate and channel coding.
 */
int intel_dp_link_symbol_clock(int rate)
{
	return DIV_ROUND_CLOSEST(rate * 10, intel_dp_link_symbol_size(rate));
}

static int max_dprx_rate(struct intel_dp *intel_dp)
{
	if (intel_dp_tunnel_bw_alloc_is_enabled(intel_dp))
		return drm_dp_tunnel_max_dprx_rate(intel_dp->tunnel);

	return drm_dp_bw_code_to_link_rate(intel_dp->dpcd[DP_MAX_LINK_RATE]);
}

static int max_dprx_lane_count(struct intel_dp *intel_dp)
{
	if (intel_dp_tunnel_bw_alloc_is_enabled(intel_dp))
		return drm_dp_tunnel_max_dprx_lane_count(intel_dp->tunnel);

	return drm_dp_max_lane_count(intel_dp->dpcd);
}

static void intel_dp_set_default_sink_rates(struct intel_dp *intel_dp)
{
	intel_dp->sink_rates[0] = 162000;
	intel_dp->num_sink_rates = 1;
}

/* update sink rates from dpcd */
static void intel_dp_set_dpcd_sink_rates(struct intel_dp *intel_dp)
{
	static const int dp_rates[] = {
		162000, 270000, 540000, 810000
	};
	int i, max_rate;
	int max_lttpr_rate;

	if (drm_dp_has_quirk(&intel_dp->desc, DP_DPCD_QUIRK_CAN_DO_MAX_LINK_RATE_3_24_GBPS)) {
		/* Needed, e.g., for Apple MBP 2017, 15 inch eDP Retina panel */
		static const int quirk_rates[] = { 162000, 270000, 324000 };

		memcpy(intel_dp->sink_rates, quirk_rates, sizeof(quirk_rates));
		intel_dp->num_sink_rates = ARRAY_SIZE(quirk_rates);

		return;
	}

	/*
	 * Sink rates for 8b/10b.
	 */
	max_rate = max_dprx_rate(intel_dp);
	max_lttpr_rate = drm_dp_lttpr_max_link_rate(intel_dp->lttpr_common_caps);
	if (max_lttpr_rate)
		max_rate = min(max_rate, max_lttpr_rate);

	for (i = 0; i < ARRAY_SIZE(dp_rates); i++) {
		if (dp_rates[i] > max_rate)
			break;
		intel_dp->sink_rates[i] = dp_rates[i];
	}

	/*
	 * Sink rates for 128b/132b. If set, sink should support all 8b/10b
	 * rates and 10 Gbps.
	 */
	if (intel_dp->dpcd[DP_MAIN_LINK_CHANNEL_CODING] & DP_CAP_ANSI_128B132B) {
		u8 uhbr_rates = 0;

		BUILD_BUG_ON(ARRAY_SIZE(intel_dp->sink_rates) < ARRAY_SIZE(dp_rates) + 3);

		drm_dp_dpcd_readb(&intel_dp->aux,
				  DP_128B132B_SUPPORTED_LINK_RATES, &uhbr_rates);

		if (drm_dp_lttpr_count(intel_dp->lttpr_common_caps)) {
			/* We have a repeater */
			if (intel_dp->lttpr_common_caps[0] >= 0x20 &&
			    intel_dp->lttpr_common_caps[DP_MAIN_LINK_CHANNEL_CODING_PHY_REPEATER -
							DP_LT_TUNABLE_PHY_REPEATER_FIELD_DATA_STRUCTURE_REV] &
			    DP_PHY_REPEATER_128B132B_SUPPORTED) {
				/* Repeater supports 128b/132b, valid UHBR rates */
				uhbr_rates &= intel_dp->lttpr_common_caps[DP_PHY_REPEATER_128B132B_RATES -
									  DP_LT_TUNABLE_PHY_REPEATER_FIELD_DATA_STRUCTURE_REV];
			} else {
				/* Does not support 128b/132b */
				uhbr_rates = 0;
			}
		}

		if (uhbr_rates & DP_UHBR10)
			intel_dp->sink_rates[i++] = 1000000;
		if (uhbr_rates & DP_UHBR13_5)
			intel_dp->sink_rates[i++] = 1350000;
		if (uhbr_rates & DP_UHBR20)
			intel_dp->sink_rates[i++] = 2000000;
	}

	intel_dp->num_sink_rates = i;
}

static void intel_dp_set_sink_rates(struct intel_dp *intel_dp)
{
	struct intel_connector *connector = intel_dp->attached_connector;
	struct intel_digital_port *intel_dig_port = dp_to_dig_port(intel_dp);
	struct intel_encoder *encoder = &intel_dig_port->base;

	intel_dp_set_dpcd_sink_rates(intel_dp);

	if (intel_dp->num_sink_rates)
		return;

	drm_err(&dp_to_i915(intel_dp)->drm,
		"[CONNECTOR:%d:%s][ENCODER:%d:%s] Invalid DPCD with no link rates, using defaults\n",
		connector->base.base.id, connector->base.name,
		encoder->base.base.id, encoder->base.name);

	intel_dp_set_default_sink_rates(intel_dp);
}

static void intel_dp_set_default_max_sink_lane_count(struct intel_dp *intel_dp)
{
	intel_dp->max_sink_lane_count = 1;
}

static void intel_dp_set_max_sink_lane_count(struct intel_dp *intel_dp)
{
	struct intel_connector *connector = intel_dp->attached_connector;
	struct intel_digital_port *intel_dig_port = dp_to_dig_port(intel_dp);
	struct intel_encoder *encoder = &intel_dig_port->base;

	intel_dp->max_sink_lane_count = max_dprx_lane_count(intel_dp);

	switch (intel_dp->max_sink_lane_count) {
	case 1:
	case 2:
	case 4:
		return;
	}

	drm_err(&dp_to_i915(intel_dp)->drm,
		"[CONNECTOR:%d:%s][ENCODER:%d:%s] Invalid DPCD max lane count (%d), using default\n",
		connector->base.base.id, connector->base.name,
		encoder->base.base.id, encoder->base.name,
		intel_dp->max_sink_lane_count);

	intel_dp_set_default_max_sink_lane_count(intel_dp);
}

/* Get length of rates array potentially limited by max_rate. */
static int intel_dp_rate_limit_len(const int *rates, int len, int max_rate)
{
	int i;

	/* Limit results by potentially reduced max rate */
	for (i = 0; i < len; i++) {
		if (rates[len - i - 1] <= max_rate)
			return len - i;
	}

	return 0;
}

/* Get length of common rates array potentially limited by max_rate. */
static int intel_dp_common_len_rate_limit(const struct intel_dp *intel_dp,
					  int max_rate)
{
	return intel_dp_rate_limit_len(intel_dp->common_rates,
				       intel_dp->num_common_rates, max_rate);
}

static int intel_dp_common_rate(struct intel_dp *intel_dp, int index)
{
	if (drm_WARN_ON(&dp_to_i915(intel_dp)->drm,
			index < 0 || index >= intel_dp->num_common_rates))
		return 162000;

	return intel_dp->common_rates[index];
}

/* Theoretical max between source and sink */
int intel_dp_max_common_rate(struct intel_dp *intel_dp)
{
	return intel_dp_common_rate(intel_dp, intel_dp->num_common_rates - 1);
}

static int intel_dp_max_source_lane_count(struct intel_digital_port *dig_port)
{
	int vbt_max_lanes = intel_bios_dp_max_lane_count(dig_port->base.devdata);
	int max_lanes = dig_port->max_lanes;

	if (vbt_max_lanes)
		max_lanes = min(max_lanes, vbt_max_lanes);

	return max_lanes;
}

/* Theoretical max between source and sink */
int intel_dp_max_common_lane_count(struct intel_dp *intel_dp)
{
	struct intel_digital_port *dig_port = dp_to_dig_port(intel_dp);
	int source_max = intel_dp_max_source_lane_count(dig_port);
	int sink_max = intel_dp->max_sink_lane_count;
	int lane_max = intel_tc_port_max_lane_count(dig_port);
	int lttpr_max = drm_dp_lttpr_max_lane_count(intel_dp->lttpr_common_caps);

	if (lttpr_max)
		sink_max = min(sink_max, lttpr_max);

	return min3(source_max, sink_max, lane_max);
}

int intel_dp_max_lane_count(struct intel_dp *intel_dp)
{
	switch (intel_dp->max_link_lane_count) {
	case 1:
	case 2:
	case 4:
		return intel_dp->max_link_lane_count;
	default:
		MISSING_CASE(intel_dp->max_link_lane_count);
		return 1;
	}
}

/*
 * The required data bandwidth for a mode with given pixel clock and bpp. This
 * is the required net bandwidth independent of the data bandwidth efficiency.
 *
 * TODO: check if callers of this functions should use
 * intel_dp_effective_data_rate() instead.
 */
int
intel_dp_link_required(int pixel_clock, int bpp)
{
	/* pixel_clock is in kHz, divide bpp by 8 for bit to Byte conversion */
	return DIV_ROUND_UP(pixel_clock * bpp, 8);
}

/**
 * intel_dp_effective_data_rate - Return the pixel data rate accounting for BW allocation overhead
 * @pixel_clock: pixel clock in kHz
 * @bpp_x16: bits per pixel .4 fixed point format
 * @bw_overhead: BW allocation overhead in 1ppm units
 *
 * Return the effective pixel data rate in kB/sec units taking into account
 * the provided SSC, FEC, DSC BW allocation overhead.
 */
int intel_dp_effective_data_rate(int pixel_clock, int bpp_x16,
				 int bw_overhead)
{
	return DIV_ROUND_UP_ULL(mul_u32_u32(pixel_clock * bpp_x16, bw_overhead),
				1000000 * 16 * 8);
}

/**
 * intel_dp_max_link_data_rate: Calculate the maximum rate for the given link params
 * @intel_dp: Intel DP object
 * @max_dprx_rate: Maximum data rate of the DPRX
 * @max_dprx_lanes: Maximum lane count of the DPRX
 *
 * Calculate the maximum data rate for the provided link parameters taking into
 * account any BW limitations by a DP tunnel attached to @intel_dp.
 *
 * Returns the maximum data rate in kBps units.
 */
int intel_dp_max_link_data_rate(struct intel_dp *intel_dp,
				int max_dprx_rate, int max_dprx_lanes)
{
	int max_rate = drm_dp_max_dprx_data_rate(max_dprx_rate, max_dprx_lanes);

	if (intel_dp_tunnel_bw_alloc_is_enabled(intel_dp))
		max_rate = min(max_rate,
			       drm_dp_tunnel_available_bw(intel_dp->tunnel));

	return max_rate;
}

bool intel_dp_can_bigjoiner(struct intel_dp *intel_dp)
{
	struct intel_digital_port *intel_dig_port = dp_to_dig_port(intel_dp);
	struct intel_encoder *encoder = &intel_dig_port->base;
	struct drm_i915_private *dev_priv = to_i915(encoder->base.dev);

	return DISPLAY_VER(dev_priv) >= 12 ||
		(DISPLAY_VER(dev_priv) == 11 &&
		 encoder->port != PORT_A);
}

static int dg2_max_source_rate(struct intel_dp *intel_dp)
{
	return intel_dp_is_edp(intel_dp) ? 810000 : 1350000;
}

static int icl_max_source_rate(struct intel_dp *intel_dp)
{
	struct intel_digital_port *dig_port = dp_to_dig_port(intel_dp);
	struct drm_i915_private *dev_priv = to_i915(dig_port->base.base.dev);
	enum phy phy = intel_port_to_phy(dev_priv, dig_port->base.port);

	if (intel_phy_is_combo(dev_priv, phy) && !intel_dp_is_edp(intel_dp))
		return 540000;

	return 810000;
}

static int ehl_max_source_rate(struct intel_dp *intel_dp)
{
	if (intel_dp_is_edp(intel_dp))
		return 540000;

	return 810000;
}

static int mtl_max_source_rate(struct intel_dp *intel_dp)
{
	struct intel_digital_port *dig_port = dp_to_dig_port(intel_dp);
	struct drm_i915_private *i915 = to_i915(dig_port->base.base.dev);
	enum phy phy = intel_port_to_phy(i915, dig_port->base.port);

	if (intel_is_c10phy(i915, phy))
		return 810000;

	return 2000000;
}

static int vbt_max_link_rate(struct intel_dp *intel_dp)
{
	struct intel_encoder *encoder = &dp_to_dig_port(intel_dp)->base;
	int max_rate;

	max_rate = intel_bios_dp_max_link_rate(encoder->devdata);

	if (intel_dp_is_edp(intel_dp)) {
		struct intel_connector *connector = intel_dp->attached_connector;
		int edp_max_rate = connector->panel.vbt.edp.max_link_rate;

		if (max_rate && edp_max_rate)
			max_rate = min(max_rate, edp_max_rate);
		else if (edp_max_rate)
			max_rate = edp_max_rate;
	}

	return max_rate;
}

static void
intel_dp_set_source_rates(struct intel_dp *intel_dp)
{
	/* The values must be in increasing order */
	static const int mtl_rates[] = {
		162000, 216000, 243000, 270000, 324000, 432000, 540000, 675000,
		810000,	1000000, 1350000, 2000000,
	};
	static const int icl_rates[] = {
		162000, 216000, 270000, 324000, 432000, 540000, 648000, 810000,
		1000000, 1350000,
	};
	static const int bxt_rates[] = {
		162000, 216000, 243000, 270000, 324000, 432000, 540000
	};
	static const int skl_rates[] = {
		162000, 216000, 270000, 324000, 432000, 540000
	};
	static const int hsw_rates[] = {
		162000, 270000, 540000
	};
	static const int g4x_rates[] = {
		162000, 270000
	};
	struct intel_digital_port *dig_port = dp_to_dig_port(intel_dp);
	struct drm_i915_private *dev_priv = to_i915(dig_port->base.base.dev);
	const int *source_rates;
	int size, max_rate = 0, vbt_max_rate;

	/* This should only be done once */
	drm_WARN_ON(&dev_priv->drm,
		    intel_dp->source_rates || intel_dp->num_source_rates);

	if (DISPLAY_VER(dev_priv) >= 14) {
		source_rates = mtl_rates;
		size = ARRAY_SIZE(mtl_rates);
		max_rate = mtl_max_source_rate(intel_dp);
	} else if (DISPLAY_VER(dev_priv) >= 11) {
		source_rates = icl_rates;
		size = ARRAY_SIZE(icl_rates);
		if (IS_DG2(dev_priv))
			max_rate = dg2_max_source_rate(intel_dp);
		else if (IS_ALDERLAKE_P(dev_priv) || IS_ALDERLAKE_S(dev_priv) ||
			 IS_DG1(dev_priv) || IS_ROCKETLAKE(dev_priv))
			max_rate = 810000;
		else if (IS_JASPERLAKE(dev_priv) || IS_ELKHARTLAKE(dev_priv))
			max_rate = ehl_max_source_rate(intel_dp);
		else
			max_rate = icl_max_source_rate(intel_dp);
	} else if (IS_GEMINILAKE(dev_priv) || IS_BROXTON(dev_priv)) {
		source_rates = bxt_rates;
		size = ARRAY_SIZE(bxt_rates);
	} else if (DISPLAY_VER(dev_priv) == 9) {
		source_rates = skl_rates;
		size = ARRAY_SIZE(skl_rates);
	} else if ((IS_HASWELL(dev_priv) && !IS_HASWELL_ULX(dev_priv)) ||
		   IS_BROADWELL(dev_priv)) {
		source_rates = hsw_rates;
		size = ARRAY_SIZE(hsw_rates);
	} else {
		source_rates = g4x_rates;
		size = ARRAY_SIZE(g4x_rates);
	}

	vbt_max_rate = vbt_max_link_rate(intel_dp);
	if (max_rate && vbt_max_rate)
		max_rate = min(max_rate, vbt_max_rate);
	else if (vbt_max_rate)
		max_rate = vbt_max_rate;

	if (max_rate)
		size = intel_dp_rate_limit_len(source_rates, size, max_rate);

	intel_dp->source_rates = source_rates;
	intel_dp->num_source_rates = size;
}

static int intersect_rates(const int *source_rates, int source_len,
			   const int *sink_rates, int sink_len,
			   int *common_rates)
{
	int i = 0, j = 0, k = 0;

	while (i < source_len && j < sink_len) {
		if (source_rates[i] == sink_rates[j]) {
			if (WARN_ON(k >= DP_MAX_SUPPORTED_RATES))
				return k;
			common_rates[k] = source_rates[i];
			++k;
			++i;
			++j;
		} else if (source_rates[i] < sink_rates[j]) {
			++i;
		} else {
			++j;
		}
	}
	return k;
}

/* return index of rate in rates array, or -1 if not found */
static int intel_dp_rate_index(const int *rates, int len, int rate)
{
	int i;

	for (i = 0; i < len; i++)
		if (rate == rates[i])
			return i;

	return -1;
}

static void intel_dp_set_common_rates(struct intel_dp *intel_dp)
{
	struct drm_i915_private *i915 = dp_to_i915(intel_dp);

	drm_WARN_ON(&i915->drm,
		    !intel_dp->num_source_rates || !intel_dp->num_sink_rates);

	intel_dp->num_common_rates = intersect_rates(intel_dp->source_rates,
						     intel_dp->num_source_rates,
						     intel_dp->sink_rates,
						     intel_dp->num_sink_rates,
						     intel_dp->common_rates);

	/* Paranoia, there should always be something in common. */
	if (drm_WARN_ON(&i915->drm, intel_dp->num_common_rates == 0)) {
		intel_dp->common_rates[0] = 162000;
		intel_dp->num_common_rates = 1;
	}
}

static bool intel_dp_link_params_valid(struct intel_dp *intel_dp, int link_rate,
				       u8 lane_count)
{
	/*
	 * FIXME: we need to synchronize the current link parameters with
	 * hardware readout. Currently fast link training doesn't work on
	 * boot-up.
	 */
	if (link_rate == 0 ||
	    link_rate > intel_dp->max_link_rate)
		return false;

	if (lane_count == 0 ||
	    lane_count > intel_dp_max_lane_count(intel_dp))
		return false;

	return true;
}

static bool intel_dp_can_link_train_fallback_for_edp(struct intel_dp *intel_dp,
						     int link_rate,
						     u8 lane_count)
{
	/* FIXME figure out what we actually want here */
	const struct drm_display_mode *fixed_mode =
		intel_panel_preferred_fixed_mode(intel_dp->attached_connector);
	int mode_rate, max_rate;

	mode_rate = intel_dp_link_required(fixed_mode->clock, 18);
	max_rate = intel_dp_max_link_data_rate(intel_dp, link_rate, lane_count);
	if (mode_rate > max_rate)
		return false;

	return true;
}

int intel_dp_get_link_train_fallback_values(struct intel_dp *intel_dp,
					    int link_rate, u8 lane_count)
{
	struct drm_i915_private *i915 = dp_to_i915(intel_dp);
	int index;

	/*
	 * TODO: Enable fallback on MST links once MST link compute can handle
	 * the fallback params.
	 */
	if (intel_dp->is_mst) {
		drm_err(&i915->drm, "Link Training Unsuccessful\n");
		return -1;
	}

	if (intel_dp_is_edp(intel_dp) && !intel_dp->use_max_params) {
		drm_dbg_kms(&i915->drm,
			    "Retrying Link training for eDP with max parameters\n");
		intel_dp->use_max_params = true;
		return 0;
	}

	index = intel_dp_rate_index(intel_dp->common_rates,
				    intel_dp->num_common_rates,
				    link_rate);
	if (index > 0) {
		if (intel_dp_is_edp(intel_dp) &&
		    !intel_dp_can_link_train_fallback_for_edp(intel_dp,
							      intel_dp_common_rate(intel_dp, index - 1),
							      lane_count)) {
			drm_dbg_kms(&i915->drm,
				    "Retrying Link training for eDP with same parameters\n");
			return 0;
		}
		intel_dp->max_link_rate = intel_dp_common_rate(intel_dp, index - 1);
		intel_dp->max_link_lane_count = lane_count;
	} else if (lane_count > 1) {
		if (intel_dp_is_edp(intel_dp) &&
		    !intel_dp_can_link_train_fallback_for_edp(intel_dp,
							      intel_dp_max_common_rate(intel_dp),
							      lane_count >> 1)) {
			drm_dbg_kms(&i915->drm,
				    "Retrying Link training for eDP with same parameters\n");
			return 0;
		}
		intel_dp->max_link_rate = intel_dp_max_common_rate(intel_dp);
		intel_dp->max_link_lane_count = lane_count >> 1;
	} else {
		drm_err(&i915->drm, "Link Training Unsuccessful\n");
		return -1;
	}

	return 0;
}

u32 intel_dp_mode_to_fec_clock(u32 mode_clock)
{
	return div_u64(mul_u32_u32(mode_clock, DP_DSC_FEC_OVERHEAD_FACTOR),
		       1000000U);
}

int intel_dp_bw_fec_overhead(bool fec_enabled)
{
	/*
	 * TODO: Calculate the actual overhead for a given mode.
	 * The hard-coded 1/0.972261=2.853% overhead factor
	 * corresponds (for instance) to the 8b/10b DP FEC 2.4% +
	 * 0.453% DSC overhead. This is enough for a 3840 width mode,
	 * which has a DSC overhead of up to ~0.2%, but may not be
	 * enough for a 1024 width mode where this is ~0.8% (on a 4
	 * lane DP link, with 2 DSC slices and 8 bpp color depth).
	 */
	return fec_enabled ? DP_DSC_FEC_OVERHEAD_FACTOR : 1000000;
}

static int
small_joiner_ram_size_bits(struct drm_i915_private *i915)
{
	if (DISPLAY_VER(i915) >= 13)
		return 17280 * 8;
	else if (DISPLAY_VER(i915) >= 11)
		return 7680 * 8;
	else
		return 6144 * 8;
}

u32 intel_dp_dsc_nearest_valid_bpp(struct drm_i915_private *i915, u32 bpp, u32 pipe_bpp)
{
	u32 bits_per_pixel = bpp;
	int i;

	/* Error out if the max bpp is less than smallest allowed valid bpp */
	if (bits_per_pixel < valid_dsc_bpp[0]) {
		drm_dbg_kms(&i915->drm, "Unsupported BPP %u, min %u\n",
			    bits_per_pixel, valid_dsc_bpp[0]);
		return 0;
	}

	/* From XE_LPD onwards we support from bpc upto uncompressed bpp-1 BPPs */
	if (DISPLAY_VER(i915) >= 13) {
		bits_per_pixel = min(bits_per_pixel, pipe_bpp - 1);

		/*
		 * According to BSpec, 27 is the max DSC output bpp,
		 * 8 is the min DSC output bpp.
		 * While we can still clamp higher bpp values to 27, saving bandwidth,
		 * if it is required to oompress up to bpp < 8, means we can't do
		 * that and probably means we can't fit the required mode, even with
		 * DSC enabled.
		 */
		if (bits_per_pixel < 8) {
			drm_dbg_kms(&i915->drm, "Unsupported BPP %u, min 8\n",
				    bits_per_pixel);
			return 0;
		}
		bits_per_pixel = min_t(u32, bits_per_pixel, 27);
	} else {
		/* Find the nearest match in the array of known BPPs from VESA */
		for (i = 0; i < ARRAY_SIZE(valid_dsc_bpp) - 1; i++) {
			if (bits_per_pixel < valid_dsc_bpp[i + 1])
				break;
		}
		drm_dbg_kms(&i915->drm, "Set dsc bpp from %d to VESA %d\n",
			    bits_per_pixel, valid_dsc_bpp[i]);

		bits_per_pixel = valid_dsc_bpp[i];
	}

	return bits_per_pixel;
}

static
u32 get_max_compressed_bpp_with_joiner(struct drm_i915_private *i915,
				       u32 mode_clock, u32 mode_hdisplay,
				       bool bigjoiner)
{
	u32 max_bpp_small_joiner_ram;

	/* Small Joiner Check: output bpp <= joiner RAM (bits) / Horiz. width */
	max_bpp_small_joiner_ram = small_joiner_ram_size_bits(i915) / mode_hdisplay;

	if (bigjoiner) {
		int bigjoiner_interface_bits = DISPLAY_VER(i915) >= 14 ? 36 : 24;
		/* With bigjoiner multiple dsc engines are used in parallel so PPC is 2 */
		int ppc = 2;
		u32 max_bpp_bigjoiner =
			i915->display.cdclk.max_cdclk_freq * ppc * bigjoiner_interface_bits /
			intel_dp_mode_to_fec_clock(mode_clock);

		max_bpp_small_joiner_ram *= 2;

		return min(max_bpp_small_joiner_ram, max_bpp_bigjoiner);
	}

	return max_bpp_small_joiner_ram;
}

u16 intel_dp_dsc_get_max_compressed_bpp(struct drm_i915_private *i915,
					u32 link_clock, u32 lane_count,
					u32 mode_clock, u32 mode_hdisplay,
					bool bigjoiner,
					enum intel_output_format output_format,
					u32 pipe_bpp,
					u32 timeslots)
{
	u32 bits_per_pixel, joiner_max_bpp;

	/*
	 * Available Link Bandwidth(Kbits/sec) = (NumberOfLanes)*
	 * (LinkSymbolClock)* 8 * (TimeSlots / 64)
	 * for SST -> TimeSlots is 64(i.e all TimeSlots that are available)
	 * for MST -> TimeSlots has to be calculated, based on mode requirements
	 *
	 * Due to FEC overhead, the available bw is reduced to 97.2261%.
	 * To support the given mode:
	 * Bandwidth required should be <= Available link Bandwidth * FEC Overhead
	 * =>ModeClock * bits_per_pixel <= Available Link Bandwidth * FEC Overhead
	 * =>bits_per_pixel <= Available link Bandwidth * FEC Overhead / ModeClock
	 * =>bits_per_pixel <= (NumberOfLanes * LinkSymbolClock) * 8 (TimeSlots / 64) /
	 *		       (ModeClock / FEC Overhead)
	 * =>bits_per_pixel <= (NumberOfLanes * LinkSymbolClock * TimeSlots) /
	 *		       (ModeClock / FEC Overhead * 8)
	 */
	bits_per_pixel = ((link_clock * lane_count) * timeslots) /
			 (intel_dp_mode_to_fec_clock(mode_clock) * 8);

	/* Bandwidth required for 420 is half, that of 444 format */
	if (output_format == INTEL_OUTPUT_FORMAT_YCBCR420)
		bits_per_pixel *= 2;

	/*
	 * According to DSC 1.2a Section 4.1.1 Table 4.1 the maximum
	 * supported PPS value can be 63.9375 and with the further
	 * mention that for 420, 422 formats, bpp should be programmed double
	 * the target bpp restricting our target bpp to be 31.9375 at max.
	 */
	if (output_format == INTEL_OUTPUT_FORMAT_YCBCR420)
		bits_per_pixel = min_t(u32, bits_per_pixel, 31);

	drm_dbg_kms(&i915->drm, "Max link bpp is %u for %u timeslots "
				"total bw %u pixel clock %u\n",
				bits_per_pixel, timeslots,
				(link_clock * lane_count * 8),
				intel_dp_mode_to_fec_clock(mode_clock));

	joiner_max_bpp = get_max_compressed_bpp_with_joiner(i915, mode_clock,
							    mode_hdisplay, bigjoiner);
	bits_per_pixel = min(bits_per_pixel, joiner_max_bpp);

	bits_per_pixel = intel_dp_dsc_nearest_valid_bpp(i915, bits_per_pixel, pipe_bpp);

	return bits_per_pixel;
}

u8 intel_dp_dsc_get_slice_count(const struct intel_connector *connector,
				int mode_clock, int mode_hdisplay,
				bool bigjoiner)
{
	struct drm_i915_private *i915 = to_i915(connector->base.dev);
	u8 min_slice_count, i;
	int max_slice_width;

	if (mode_clock <= DP_DSC_PEAK_PIXEL_RATE)
		min_slice_count = DIV_ROUND_UP(mode_clock,
					       DP_DSC_MAX_ENC_THROUGHPUT_0);
	else
		min_slice_count = DIV_ROUND_UP(mode_clock,
					       DP_DSC_MAX_ENC_THROUGHPUT_1);

	/*
	 * Due to some DSC engine BW limitations, we need to enable second
	 * slice and VDSC engine, whenever we approach close enough to max CDCLK
	 */
	if (mode_clock >= ((i915->display.cdclk.max_cdclk_freq * 85) / 100))
		min_slice_count = max_t(u8, min_slice_count, 2);

	max_slice_width = drm_dp_dsc_sink_max_slice_width(connector->dp.dsc_dpcd);
	if (max_slice_width < DP_DSC_MIN_SLICE_WIDTH_VALUE) {
		drm_dbg_kms(&i915->drm,
			    "Unsupported slice width %d by DP DSC Sink device\n",
			    max_slice_width);
		return 0;
	}
	/* Also take into account max slice width */
	min_slice_count = max_t(u8, min_slice_count,
				DIV_ROUND_UP(mode_hdisplay,
					     max_slice_width));

	/* Find the closest match to the valid slice count values */
	for (i = 0; i < ARRAY_SIZE(valid_dsc_slicecount); i++) {
		u8 test_slice_count = valid_dsc_slicecount[i] << bigjoiner;

		if (test_slice_count >
		    drm_dp_dsc_sink_max_slice_count(connector->dp.dsc_dpcd, false))
			break;

		/* big joiner needs small joiner to be enabled */
		if (bigjoiner && test_slice_count < 4)
			continue;

		if (min_slice_count <= test_slice_count)
			return test_slice_count;
	}

	drm_dbg_kms(&i915->drm, "Unsupported Slice Count %d\n",
		    min_slice_count);
	return 0;
}

static bool source_can_output(struct intel_dp *intel_dp,
			      enum intel_output_format format)
{
	struct drm_i915_private *i915 = dp_to_i915(intel_dp);

	switch (format) {
	case INTEL_OUTPUT_FORMAT_RGB:
		return true;

	case INTEL_OUTPUT_FORMAT_YCBCR444:
		/*
		 * No YCbCr output support on gmch platforms.
		 * Also, ILK doesn't seem capable of DP YCbCr output.
		 * The displayed image is severly corrupted. SNB+ is fine.
		 */
		return !HAS_GMCH(i915) && !IS_IRONLAKE(i915);

	case INTEL_OUTPUT_FORMAT_YCBCR420:
		/* Platform < Gen 11 cannot output YCbCr420 format */
		return DISPLAY_VER(i915) >= 11;

	default:
		MISSING_CASE(format);
		return false;
	}
}

static bool
dfp_can_convert_from_rgb(struct intel_dp *intel_dp,
			 enum intel_output_format sink_format)
{
	if (!drm_dp_is_branch(intel_dp->dpcd))
		return false;

	if (sink_format == INTEL_OUTPUT_FORMAT_YCBCR444)
		return intel_dp->dfp.rgb_to_ycbcr;

	if (sink_format == INTEL_OUTPUT_FORMAT_YCBCR420)
		return intel_dp->dfp.rgb_to_ycbcr &&
			intel_dp->dfp.ycbcr_444_to_420;

	return false;
}

static bool
dfp_can_convert_from_ycbcr444(struct intel_dp *intel_dp,
			      enum intel_output_format sink_format)
{
	if (!drm_dp_is_branch(intel_dp->dpcd))
		return false;

	if (sink_format == INTEL_OUTPUT_FORMAT_YCBCR420)
		return intel_dp->dfp.ycbcr_444_to_420;

	return false;
}

static bool
dfp_can_convert(struct intel_dp *intel_dp,
		enum intel_output_format output_format,
		enum intel_output_format sink_format)
{
	switch (output_format) {
	case INTEL_OUTPUT_FORMAT_RGB:
		return dfp_can_convert_from_rgb(intel_dp, sink_format);
	case INTEL_OUTPUT_FORMAT_YCBCR444:
		return dfp_can_convert_from_ycbcr444(intel_dp, sink_format);
	default:
		MISSING_CASE(output_format);
		return false;
	}

	return false;
}

static enum intel_output_format
intel_dp_output_format(struct intel_connector *connector,
		       enum intel_output_format sink_format)
{
	struct intel_dp *intel_dp = intel_attached_dp(connector);
	struct drm_i915_private *i915 = dp_to_i915(intel_dp);
	enum intel_output_format force_dsc_output_format =
		intel_dp->force_dsc_output_format;
	enum intel_output_format output_format;
	if (force_dsc_output_format) {
		if (source_can_output(intel_dp, force_dsc_output_format) &&
		    (!drm_dp_is_branch(intel_dp->dpcd) ||
		     sink_format != force_dsc_output_format ||
		     dfp_can_convert(intel_dp, force_dsc_output_format, sink_format)))
			return force_dsc_output_format;

		drm_dbg_kms(&i915->drm, "Cannot force DSC output format\n");
	}

	if (sink_format == INTEL_OUTPUT_FORMAT_RGB ||
	    dfp_can_convert_from_rgb(intel_dp, sink_format))
		output_format = INTEL_OUTPUT_FORMAT_RGB;

	else if (sink_format == INTEL_OUTPUT_FORMAT_YCBCR444 ||
		 dfp_can_convert_from_ycbcr444(intel_dp, sink_format))
		output_format = INTEL_OUTPUT_FORMAT_YCBCR444;

	else
		output_format = INTEL_OUTPUT_FORMAT_YCBCR420;

	drm_WARN_ON(&i915->drm, !source_can_output(intel_dp, output_format));

	return output_format;
}

int intel_dp_min_bpp(enum intel_output_format output_format)
{
	if (output_format == INTEL_OUTPUT_FORMAT_RGB)
		return 6 * 3;
	else
		return 8 * 3;
}

int intel_dp_output_bpp(enum intel_output_format output_format, int bpp)
{
	/*
	 * bpp value was assumed to RGB format. And YCbCr 4:2:0 output
	 * format of the number of bytes per pixel will be half the number
	 * of bytes of RGB pixel.
	 */
	if (output_format == INTEL_OUTPUT_FORMAT_YCBCR420)
		bpp /= 2;

	return bpp;
}

static enum intel_output_format
intel_dp_sink_format(struct intel_connector *connector,
		     const struct drm_display_mode *mode)
{
	const struct drm_display_info *info = &connector->base.display_info;

	if (drm_mode_is_420_only(info, mode))
		return INTEL_OUTPUT_FORMAT_YCBCR420;

	return INTEL_OUTPUT_FORMAT_RGB;
}

static int
intel_dp_mode_min_output_bpp(struct intel_connector *connector,
			     const struct drm_display_mode *mode)
{
	enum intel_output_format output_format, sink_format;

	sink_format = intel_dp_sink_format(connector, mode);

	output_format = intel_dp_output_format(connector, sink_format);

	return intel_dp_output_bpp(output_format, intel_dp_min_bpp(output_format));
}

static bool intel_dp_hdisplay_bad(struct drm_i915_private *dev_priv,
				  int hdisplay)
{
	/*
	 * Older platforms don't like hdisplay==4096 with DP.
	 *
	 * On ILK/SNB/IVB the pipe seems to be somewhat running (scanline
	 * and frame counter increment), but we don't get vblank interrupts,
	 * and the pipe underruns immediately. The link also doesn't seem
	 * to get trained properly.
	 *
	 * On CHV the vblank interrupts don't seem to disappear but
	 * otherwise the symptoms are similar.
	 *
	 * TODO: confirm the behaviour on HSW+
	 */
	return hdisplay == 4096 && !HAS_DDI(dev_priv);
}

static int intel_dp_max_tmds_clock(struct intel_dp *intel_dp)
{
	struct intel_connector *connector = intel_dp->attached_connector;
	const struct drm_display_info *info = &connector->base.display_info;
	int max_tmds_clock = intel_dp->dfp.max_tmds_clock;

	/* Only consider the sink's max TMDS clock if we know this is a HDMI DFP */
	if (max_tmds_clock && info->max_tmds_clock)
		max_tmds_clock = min(max_tmds_clock, info->max_tmds_clock);

	return max_tmds_clock;
}

static enum drm_mode_status
intel_dp_tmds_clock_valid(struct intel_dp *intel_dp,
			  int clock, int bpc,
			  enum intel_output_format sink_format,
			  bool respect_downstream_limits)
{
	int tmds_clock, min_tmds_clock, max_tmds_clock;

	if (!respect_downstream_limits)
		return MODE_OK;

	tmds_clock = intel_hdmi_tmds_clock(clock, bpc, sink_format);

	min_tmds_clock = intel_dp->dfp.min_tmds_clock;
	max_tmds_clock = intel_dp_max_tmds_clock(intel_dp);

	if (min_tmds_clock && tmds_clock < min_tmds_clock)
		return MODE_CLOCK_LOW;

	if (max_tmds_clock && tmds_clock > max_tmds_clock)
		return MODE_CLOCK_HIGH;

	return MODE_OK;
}

static enum drm_mode_status
intel_dp_mode_valid_downstream(struct intel_connector *connector,
			       const struct drm_display_mode *mode,
			       int target_clock)
{
	struct intel_dp *intel_dp = intel_attached_dp(connector);
	const struct drm_display_info *info = &connector->base.display_info;
	enum drm_mode_status status;
	enum intel_output_format sink_format;

	/* If PCON supports FRL MODE, check FRL bandwidth constraints */
	if (intel_dp->dfp.pcon_max_frl_bw) {
		int target_bw;
		int max_frl_bw;
		int bpp = intel_dp_mode_min_output_bpp(connector, mode);

		target_bw = bpp * target_clock;

		max_frl_bw = intel_dp->dfp.pcon_max_frl_bw;

		/* converting bw from Gbps to Kbps*/
		max_frl_bw = max_frl_bw * 1000000;

		if (target_bw > max_frl_bw)
			return MODE_CLOCK_HIGH;

		return MODE_OK;
	}

	if (intel_dp->dfp.max_dotclock &&
	    target_clock > intel_dp->dfp.max_dotclock)
		return MODE_CLOCK_HIGH;

	sink_format = intel_dp_sink_format(connector, mode);

	/* Assume 8bpc for the DP++/HDMI/DVI TMDS clock check */
	status = intel_dp_tmds_clock_valid(intel_dp, target_clock,
					   8, sink_format, true);

	if (status != MODE_OK) {
		if (sink_format == INTEL_OUTPUT_FORMAT_YCBCR420 ||
		    !connector->base.ycbcr_420_allowed ||
		    !drm_mode_is_420_also(info, mode))
			return status;
		sink_format = INTEL_OUTPUT_FORMAT_YCBCR420;
		status = intel_dp_tmds_clock_valid(intel_dp, target_clock,
						   8, sink_format, true);
		if (status != MODE_OK)
			return status;
	}

	return MODE_OK;
}

bool intel_dp_need_bigjoiner(struct intel_dp *intel_dp,
			     int hdisplay, int clock)
{
	struct drm_i915_private *i915 = dp_to_i915(intel_dp);
	struct intel_connector *connector = intel_dp->attached_connector;

	if (!intel_dp_can_bigjoiner(intel_dp))
		return false;

	return clock > i915->max_dotclk_freq || hdisplay > 5120 ||
	       connector->force_bigjoiner_enable;
}

static enum drm_mode_status
intel_dp_mode_valid(struct drm_connector *_connector,
		    struct drm_display_mode *mode)
{
	struct intel_connector *connector = to_intel_connector(_connector);
	struct intel_dp *intel_dp = intel_attached_dp(connector);
	struct drm_i915_private *dev_priv = to_i915(connector->base.dev);
	const struct drm_display_mode *fixed_mode;
	int target_clock = mode->clock;
	int max_rate, mode_rate, max_lanes, max_link_clock;
	int max_dotclk = dev_priv->max_dotclk_freq;
	u16 dsc_max_compressed_bpp = 0;
	u8 dsc_slice_count = 0;
	enum drm_mode_status status;
	bool dsc = false, bigjoiner = false;

	status = intel_cpu_transcoder_mode_valid(dev_priv, mode);
	if (status != MODE_OK)
		return status;

	if (mode->flags & DRM_MODE_FLAG_DBLCLK)
		return MODE_H_ILLEGAL;

	fixed_mode = intel_panel_fixed_mode(connector, mode);
	if (intel_dp_is_edp(intel_dp) && fixed_mode) {
		status = intel_panel_mode_valid(connector, mode);
		if (status != MODE_OK)
			return status;

		target_clock = fixed_mode->clock;
	}

	if (mode->clock < 10000)
		return MODE_CLOCK_LOW;

	if (intel_dp_need_bigjoiner(intel_dp, mode->hdisplay, target_clock)) {
		bigjoiner = true;
		max_dotclk *= 2;
	}
	if (target_clock > max_dotclk)
		return MODE_CLOCK_HIGH;

	if (intel_dp_hdisplay_bad(dev_priv, mode->hdisplay))
		return MODE_H_ILLEGAL;

	max_link_clock = intel_dp_max_link_rate(intel_dp);
	max_lanes = intel_dp_max_lane_count(intel_dp);

	max_rate = intel_dp_max_link_data_rate(intel_dp, max_link_clock, max_lanes);

	mode_rate = intel_dp_link_required(target_clock,
					   intel_dp_mode_min_output_bpp(connector, mode));

	if (HAS_DSC(dev_priv) &&
	    drm_dp_sink_supports_dsc(connector->dp.dsc_dpcd)) {
		enum intel_output_format sink_format, output_format;
		int pipe_bpp;

		sink_format = intel_dp_sink_format(connector, mode);
		output_format = intel_dp_output_format(connector, sink_format);
		/*
		 * TBD pass the connector BPC,
		 * for now U8_MAX so that max BPC on that platform would be picked
		 */
		pipe_bpp = intel_dp_dsc_compute_max_bpp(connector, U8_MAX);

		/*
		 * Output bpp is stored in 6.4 format so right shift by 4 to get the
		 * integer value since we support only integer values of bpp.
		 */
		if (intel_dp_is_edp(intel_dp)) {
			dsc_max_compressed_bpp =
				drm_edp_dsc_sink_output_bpp(connector->dp.dsc_dpcd) >> 4;
			dsc_slice_count =
				drm_dp_dsc_sink_max_slice_count(connector->dp.dsc_dpcd,
								true);
		} else if (drm_dp_sink_supports_fec(connector->dp.fec_capability)) {
			dsc_max_compressed_bpp =
				intel_dp_dsc_get_max_compressed_bpp(dev_priv,
								    max_link_clock,
								    max_lanes,
								    target_clock,
								    mode->hdisplay,
								    bigjoiner,
								    output_format,
								    pipe_bpp, 64);
			dsc_slice_count =
				intel_dp_dsc_get_slice_count(connector,
							     target_clock,
							     mode->hdisplay,
							     bigjoiner);
		}

		dsc = dsc_max_compressed_bpp && dsc_slice_count;
	}

	/*
	 * Big joiner configuration needs DSC for TGL which is not true for
	 * XE_LPD where uncompressed joiner is supported.
	 */
	if (DISPLAY_VER(dev_priv) < 13 && bigjoiner && !dsc)
		return MODE_CLOCK_HIGH;

	if (mode_rate > max_rate && !dsc)
		return MODE_CLOCK_HIGH;

	status = intel_dp_mode_valid_downstream(connector, mode, target_clock);
	if (status != MODE_OK)
		return status;

	return intel_mode_valid_max_plane_size(dev_priv, mode, bigjoiner);
}

bool intel_dp_source_supports_tps3(struct drm_i915_private *i915)
{
	return DISPLAY_VER(i915) >= 9 || IS_BROADWELL(i915) || IS_HASWELL(i915);
}

bool intel_dp_source_supports_tps4(struct drm_i915_private *i915)
{
	return DISPLAY_VER(i915) >= 10;
}

static void snprintf_int_array(char *str, size_t len,
			       const int *array, int nelem)
{
	int i;

	str[0] = '\0';

	for (i = 0; i < nelem; i++) {
		int r = snprintf(str, len, "%s%d", i ? ", " : "", array[i]);
		if (r >= len)
			return;
		str += r;
		len -= r;
	}
}

static void intel_dp_print_rates(struct intel_dp *intel_dp)
{
	struct drm_i915_private *i915 = dp_to_i915(intel_dp);
	char str[128]; /* FIXME: too big for stack? */

	if (!drm_debug_enabled(DRM_UT_KMS))
		return;

	snprintf_int_array(str, sizeof(str),
			   intel_dp->source_rates, intel_dp->num_source_rates);
	drm_dbg_kms(&i915->drm, "source rates: %s\n", str);

	snprintf_int_array(str, sizeof(str),
			   intel_dp->sink_rates, intel_dp->num_sink_rates);
	drm_dbg_kms(&i915->drm, "sink rates: %s\n", str);

	snprintf_int_array(str, sizeof(str),
			   intel_dp->common_rates, intel_dp->num_common_rates);
	drm_dbg_kms(&i915->drm, "common rates: %s\n", str);
}

int
intel_dp_max_link_rate(struct intel_dp *intel_dp)
{
	int len;

	len = intel_dp_common_len_rate_limit(intel_dp, intel_dp->max_link_rate);

	return intel_dp_common_rate(intel_dp, len - 1);
}

int intel_dp_rate_select(struct intel_dp *intel_dp, int rate)
{
	struct drm_i915_private *i915 = dp_to_i915(intel_dp);
	int i = intel_dp_rate_index(intel_dp->sink_rates,
				    intel_dp->num_sink_rates, rate);

	if (drm_WARN_ON(&i915->drm, i < 0))
		i = 0;

	return i;
}

void intel_dp_compute_rate(struct intel_dp *intel_dp, int port_clock,
			   u8 *link_bw, u8 *rate_select)
{
	/* eDP 1.4 rate select method. */
	if (intel_dp->use_rate_select) {
		*link_bw = 0;
		*rate_select =
			intel_dp_rate_select(intel_dp, port_clock);
	} else {
		*link_bw = drm_dp_link_rate_to_bw_code(port_clock);
		*rate_select = 0;
	}
}

bool intel_dp_has_hdmi_sink(struct intel_dp *intel_dp)
{
	struct intel_connector *connector = intel_dp->attached_connector;

	return connector->base.display_info.is_hdmi;
}

static bool intel_dp_source_supports_fec(struct intel_dp *intel_dp,
					 const struct intel_crtc_state *pipe_config)
{
	struct intel_encoder *encoder = &dp_to_dig_port(intel_dp)->base;
	struct drm_i915_private *dev_priv = dp_to_i915(intel_dp);

	if (DISPLAY_VER(dev_priv) >= 12)
		return true;

	if (DISPLAY_VER(dev_priv) == 11 && encoder->port != PORT_A)
		return true;

	return false;
}

bool intel_dp_supports_fec(struct intel_dp *intel_dp,
			   const struct intel_connector *connector,
			   const struct intel_crtc_state *pipe_config)
{
	return intel_dp_source_supports_fec(intel_dp, pipe_config) &&
		drm_dp_sink_supports_fec(connector->dp.fec_capability);
}

static bool intel_dp_supports_dsc(const struct intel_connector *connector,
				  const struct intel_crtc_state *crtc_state)
{
	if (intel_crtc_has_type(crtc_state, INTEL_OUTPUT_DP) && !crtc_state->fec_enable)
		return false;

	return intel_dsc_source_support(crtc_state) &&
		connector->dp.dsc_decompression_aux &&
		drm_dp_sink_supports_dsc(connector->dp.dsc_dpcd);
}

static int intel_dp_hdmi_compute_bpc(struct intel_dp *intel_dp,
				     const struct intel_crtc_state *crtc_state,
				     int bpc, bool respect_downstream_limits)
{
	int clock = crtc_state->hw.adjusted_mode.crtc_clock;

	/*
	 * Current bpc could already be below 8bpc due to
	 * FDI bandwidth constraints or other limits.
	 * HDMI minimum is 8bpc however.
	 */
	bpc = max(bpc, 8);

	/*
	 * We will never exceed downstream TMDS clock limits while
	 * attempting deep color. If the user insists on forcing an
	 * out of spec mode they will have to be satisfied with 8bpc.
	 */
	if (!respect_downstream_limits)
		bpc = 8;

	for (; bpc >= 8; bpc -= 2) {
		if (intel_hdmi_bpc_possible(crtc_state, bpc,
					    intel_dp_has_hdmi_sink(intel_dp)) &&
		    intel_dp_tmds_clock_valid(intel_dp, clock, bpc, crtc_state->sink_format,
					      respect_downstream_limits) == MODE_OK)
			return bpc;
	}

	return -EINVAL;
}

static int intel_dp_max_bpp(struct intel_dp *intel_dp,
			    const struct intel_crtc_state *crtc_state,
			    bool respect_downstream_limits)
{
	struct drm_i915_private *dev_priv = dp_to_i915(intel_dp);
	struct intel_connector *intel_connector = intel_dp->attached_connector;
	int bpp, bpc;

	bpc = crtc_state->pipe_bpp / 3;

	if (intel_dp->dfp.max_bpc)
		bpc = min_t(int, bpc, intel_dp->dfp.max_bpc);

	if (intel_dp->dfp.min_tmds_clock) {
		int max_hdmi_bpc;

		max_hdmi_bpc = intel_dp_hdmi_compute_bpc(intel_dp, crtc_state, bpc,
							 respect_downstream_limits);
		if (max_hdmi_bpc < 0)
			return 0;

		bpc = min(bpc, max_hdmi_bpc);
	}

	bpp = bpc * 3;
	if (intel_dp_is_edp(intel_dp)) {
		/* Get bpp from vbt only for panels that dont have bpp in edid */
		if (intel_connector->base.display_info.bpc == 0 &&
		    intel_connector->panel.vbt.edp.bpp &&
		    intel_connector->panel.vbt.edp.bpp < bpp) {
			drm_dbg_kms(&dev_priv->drm,
				    "clamping bpp for eDP panel to BIOS-provided %i\n",
				    intel_connector->panel.vbt.edp.bpp);
			bpp = intel_connector->panel.vbt.edp.bpp;
		}
	}

	return bpp;
}

/* Adjust link config limits based on compliance test requests. */
void
intel_dp_adjust_compliance_config(struct intel_dp *intel_dp,
				  struct intel_crtc_state *pipe_config,
				  struct link_config_limits *limits)
{
	struct drm_i915_private *i915 = dp_to_i915(intel_dp);

	/* For DP Compliance we override the computed bpp for the pipe */
	if (intel_dp->compliance.test_data.bpc != 0) {
		int bpp = 3 * intel_dp->compliance.test_data.bpc;

		limits->pipe.min_bpp = limits->pipe.max_bpp = bpp;
		pipe_config->dither_force_disable = bpp == 6 * 3;

		drm_dbg_kms(&i915->drm, "Setting pipe_bpp to %d\n", bpp);
	}

	/* Use values requested by Compliance Test Request */
	if (intel_dp->compliance.test_type == DP_TEST_LINK_TRAINING) {
		int index;

		/* Validate the compliance test data since max values
		 * might have changed due to link train fallback.
		 */
		if (intel_dp_link_params_valid(intel_dp, intel_dp->compliance.test_link_rate,
					       intel_dp->compliance.test_lane_count)) {
			index = intel_dp_rate_index(intel_dp->common_rates,
						    intel_dp->num_common_rates,
						    intel_dp->compliance.test_link_rate);
			if (index >= 0)
				limits->min_rate = limits->max_rate =
					intel_dp->compliance.test_link_rate;
			limits->min_lane_count = limits->max_lane_count =
				intel_dp->compliance.test_lane_count;
		}
	}
}

static bool has_seamless_m_n(struct intel_connector *connector)
{
	struct drm_i915_private *i915 = to_i915(connector->base.dev);

	/*
	 * Seamless M/N reprogramming only implemented
	 * for BDW+ double buffered M/N registers so far.
	 */
	return HAS_DOUBLE_BUFFERED_M_N(i915) &&
		intel_panel_drrs_type(connector) == DRRS_TYPE_SEAMLESS;
}

static int intel_dp_mode_clock(const struct intel_crtc_state *crtc_state,
			       const struct drm_connector_state *conn_state)
{
	struct intel_connector *connector = to_intel_connector(conn_state->connector);
	const struct drm_display_mode *adjusted_mode = &crtc_state->hw.adjusted_mode;

	/* FIXME a bit of a mess wrt clock vs. crtc_clock */
	if (has_seamless_m_n(connector))
		return intel_panel_highest_mode(connector, adjusted_mode)->clock;
	else
		return adjusted_mode->crtc_clock;
}

/* Optimize link config in order: max bpp, min clock, min lanes */
static int
intel_dp_compute_link_config_wide(struct intel_dp *intel_dp,
				  struct intel_crtc_state *pipe_config,
				  const struct drm_connector_state *conn_state,
				  const struct link_config_limits *limits)
{
	int bpp, i, lane_count, clock = intel_dp_mode_clock(pipe_config, conn_state);
	int mode_rate, link_rate, link_avail;

	for (bpp = to_bpp_int(limits->link.max_bpp_x16);
	     bpp >= to_bpp_int(limits->link.min_bpp_x16);
	     bpp -= 2 * 3) {
		int link_bpp = intel_dp_output_bpp(pipe_config->output_format, bpp);

		mode_rate = intel_dp_link_required(clock, link_bpp);

		for (i = 0; i < intel_dp->num_common_rates; i++) {
			link_rate = intel_dp_common_rate(intel_dp, i);
			if (link_rate < limits->min_rate ||
			    link_rate > limits->max_rate)
				continue;

			for (lane_count = limits->min_lane_count;
			     lane_count <= limits->max_lane_count;
			     lane_count <<= 1) {
				link_avail = intel_dp_max_link_data_rate(intel_dp,
									 link_rate,
									 lane_count);


				if (mode_rate <= link_avail) {
					pipe_config->lane_count = lane_count;
					pipe_config->pipe_bpp = bpp;
					pipe_config->port_clock = link_rate;

					return 0;
				}
			}
		}
	}

	return -EINVAL;
}

static
u8 intel_dp_dsc_max_src_input_bpc(struct drm_i915_private *i915)
{
	/* Max DSC Input BPC for ICL is 10 and for TGL+ is 12 */
	if (DISPLAY_VER(i915) >= 12)
		return 12;
	if (DISPLAY_VER(i915) == 11)
		return 10;

	return 0;
}

int intel_dp_dsc_compute_max_bpp(const struct intel_connector *connector,
				 u8 max_req_bpc)
{
	struct drm_i915_private *i915 = to_i915(connector->base.dev);
	int i, num_bpc;
	u8 dsc_bpc[3] = {};
	u8 dsc_max_bpc;

	dsc_max_bpc = intel_dp_dsc_max_src_input_bpc(i915);

	if (!dsc_max_bpc)
		return dsc_max_bpc;

	dsc_max_bpc = min_t(u8, dsc_max_bpc, max_req_bpc);

	num_bpc = drm_dp_dsc_sink_supported_input_bpcs(connector->dp.dsc_dpcd,
						       dsc_bpc);
	for (i = 0; i < num_bpc; i++) {
		if (dsc_max_bpc >= dsc_bpc[i])
			return dsc_bpc[i] * 3;
	}

	return 0;
}

static int intel_dp_source_dsc_version_minor(struct drm_i915_private *i915)
{
	return DISPLAY_VER(i915) >= 14 ? 2 : 1;
}

static int intel_dp_sink_dsc_version_minor(const u8 dsc_dpcd[DP_DSC_RECEIVER_CAP_SIZE])
{
	return (dsc_dpcd[DP_DSC_REV - DP_DSC_SUPPORT] & DP_DSC_MINOR_MASK) >>
		DP_DSC_MINOR_SHIFT;
}

static int intel_dp_get_slice_height(int vactive)
{
	int slice_height;

	/*
	 * VDSC 1.2a spec in Section 3.8 Options for Slices implies that 108
	 * lines is an optimal slice height, but any size can be used as long as
	 * vertical active integer multiple and maximum vertical slice count
	 * requirements are met.
	 */
	for (slice_height = 108; slice_height <= vactive; slice_height += 2)
		if (vactive % slice_height == 0)
			return slice_height;

	/*
	 * Highly unlikely we reach here as most of the resolutions will end up
	 * finding appropriate slice_height in above loop but returning
	 * slice_height as 2 here as it should work with all resolutions.
	 */
	return 2;
}

static int intel_dp_dsc_compute_params(const struct intel_connector *connector,
				       struct intel_crtc_state *crtc_state)
{
	struct drm_i915_private *i915 = to_i915(connector->base.dev);
	struct drm_dsc_config *vdsc_cfg = &crtc_state->dsc.config;
	u8 line_buf_depth;
	int ret;

	/*
	 * RC_MODEL_SIZE is currently a constant across all configurations.
	 *
	 * FIXME: Look into using sink defined DPCD DP_DSC_RC_BUF_BLK_SIZE and
	 * DP_DSC_RC_BUF_SIZE for this.
	 */
	vdsc_cfg->rc_model_size = DSC_RC_MODEL_SIZE_CONST;
	vdsc_cfg->pic_height = crtc_state->hw.adjusted_mode.crtc_vdisplay;

	vdsc_cfg->slice_height = intel_dp_get_slice_height(vdsc_cfg->pic_height);

	ret = intel_dsc_compute_params(crtc_state);
	if (ret)
		return ret;

	vdsc_cfg->dsc_version_major =
		(connector->dp.dsc_dpcd[DP_DSC_REV - DP_DSC_SUPPORT] &
		 DP_DSC_MAJOR_MASK) >> DP_DSC_MAJOR_SHIFT;
	vdsc_cfg->dsc_version_minor =
		min(intel_dp_source_dsc_version_minor(i915),
		    intel_dp_sink_dsc_version_minor(connector->dp.dsc_dpcd));
	if (vdsc_cfg->convert_rgb)
		vdsc_cfg->convert_rgb =
			connector->dp.dsc_dpcd[DP_DSC_DEC_COLOR_FORMAT_CAP - DP_DSC_SUPPORT] &
			DP_DSC_RGB;

	line_buf_depth = drm_dp_dsc_sink_line_buf_depth(connector->dp.dsc_dpcd);
	if (!line_buf_depth) {
		drm_dbg_kms(&i915->drm,
			    "DSC Sink Line Buffer Depth invalid\n");
		return -EINVAL;
	}

	if (vdsc_cfg->dsc_version_minor == 2)
		vdsc_cfg->line_buf_depth = (line_buf_depth == DSC_1_2_MAX_LINEBUF_DEPTH_BITS) ?
			DSC_1_2_MAX_LINEBUF_DEPTH_VAL : line_buf_depth;
	else
		vdsc_cfg->line_buf_depth = (line_buf_depth > DSC_1_1_MAX_LINEBUF_DEPTH_BITS) ?
			DSC_1_1_MAX_LINEBUF_DEPTH_BITS : line_buf_depth;

	vdsc_cfg->block_pred_enable =
		connector->dp.dsc_dpcd[DP_DSC_BLK_PREDICTION_SUPPORT - DP_DSC_SUPPORT] &
		DP_DSC_BLK_PREDICTION_IS_SUPPORTED;

	return drm_dsc_compute_rc_parameters(vdsc_cfg);
}

static bool intel_dp_dsc_supports_format(const struct intel_connector *connector,
					 enum intel_output_format output_format)
{
	struct drm_i915_private *i915 = to_i915(connector->base.dev);
	u8 sink_dsc_format;

	switch (output_format) {
	case INTEL_OUTPUT_FORMAT_RGB:
		sink_dsc_format = DP_DSC_RGB;
		break;
	case INTEL_OUTPUT_FORMAT_YCBCR444:
		sink_dsc_format = DP_DSC_YCbCr444;
		break;
	case INTEL_OUTPUT_FORMAT_YCBCR420:
		if (min(intel_dp_source_dsc_version_minor(i915),
			intel_dp_sink_dsc_version_minor(connector->dp.dsc_dpcd)) < 2)
			return false;
		sink_dsc_format = DP_DSC_YCbCr420_Native;
		break;
	default:
		return false;
	}

	return drm_dp_dsc_sink_supports_format(connector->dp.dsc_dpcd, sink_dsc_format);
}

static bool is_bw_sufficient_for_dsc_config(u16 compressed_bppx16, u32 link_clock,
					    u32 lane_count, u32 mode_clock,
					    enum intel_output_format output_format,
					    int timeslots)
{
	u32 available_bw, required_bw;

	available_bw = (link_clock * lane_count * timeslots * 16)  / 8;
	required_bw = compressed_bppx16 * (intel_dp_mode_to_fec_clock(mode_clock));

	return available_bw > required_bw;
}

static int dsc_compute_link_config(struct intel_dp *intel_dp,
				   struct intel_crtc_state *pipe_config,
				   struct link_config_limits *limits,
				   u16 compressed_bppx16,
				   int timeslots)
{
	const struct drm_display_mode *adjusted_mode = &pipe_config->hw.adjusted_mode;
	int link_rate, lane_count;
	int i;

	for (i = 0; i < intel_dp->num_common_rates; i++) {
		link_rate = intel_dp_common_rate(intel_dp, i);
		if (link_rate < limits->min_rate || link_rate > limits->max_rate)
			continue;

		for (lane_count = limits->min_lane_count;
		     lane_count <= limits->max_lane_count;
		     lane_count <<= 1) {
			if (!is_bw_sufficient_for_dsc_config(compressed_bppx16, link_rate,
							     lane_count, adjusted_mode->clock,
							     pipe_config->output_format,
							     timeslots))
				continue;

			pipe_config->lane_count = lane_count;
			pipe_config->port_clock = link_rate;

			return 0;
		}
	}

	return -EINVAL;
}

static
u16 intel_dp_dsc_max_sink_compressed_bppx16(const struct intel_connector *connector,
					    struct intel_crtc_state *pipe_config,
					    int bpc)
{
	u16 max_bppx16 = drm_edp_dsc_sink_output_bpp(connector->dp.dsc_dpcd);

	if (max_bppx16)
		return max_bppx16;
	/*
	 * If support not given in DPCD 67h, 68h use the Maximum Allowed bit rate
	 * values as given in spec Table 2-157 DP v2.0
	 */
	switch (pipe_config->output_format) {
	case INTEL_OUTPUT_FORMAT_RGB:
	case INTEL_OUTPUT_FORMAT_YCBCR444:
		return (3 * bpc) << 4;
	case INTEL_OUTPUT_FORMAT_YCBCR420:
		return (3 * (bpc / 2)) << 4;
	default:
		MISSING_CASE(pipe_config->output_format);
		break;
	}

	return 0;
}

int intel_dp_dsc_sink_min_compressed_bpp(struct intel_crtc_state *pipe_config)
{
	/* From Mandatory bit rate range Support Table 2-157 (DP v2.0) */
	switch (pipe_config->output_format) {
	case INTEL_OUTPUT_FORMAT_RGB:
	case INTEL_OUTPUT_FORMAT_YCBCR444:
		return 8;
	case INTEL_OUTPUT_FORMAT_YCBCR420:
		return 6;
	default:
		MISSING_CASE(pipe_config->output_format);
		break;
	}

	return 0;
}

int intel_dp_dsc_sink_max_compressed_bpp(const struct intel_connector *connector,
					 struct intel_crtc_state *pipe_config,
					 int bpc)
{
	return intel_dp_dsc_max_sink_compressed_bppx16(connector,
						       pipe_config, bpc) >> 4;
}

static int dsc_src_min_compressed_bpp(void)
{
	/* Min Compressed bpp supported by source is 8 */
	return 8;
}

static int dsc_src_max_compressed_bpp(struct intel_dp *intel_dp)
{
	struct drm_i915_private *i915 = dp_to_i915(intel_dp);

	/*
	 * Max Compressed bpp for Gen 13+ is 27bpp.
	 * For earlier platform is 23bpp. (Bspec:49259).
	 */
	if (DISPLAY_VER(i915) < 13)
		return 23;
	else
		return 27;
}

/*
 * From a list of valid compressed bpps try different compressed bpp and find a
 * suitable link configuration that can support it.
 */
static int
icl_dsc_compute_link_config(struct intel_dp *intel_dp,
			    struct intel_crtc_state *pipe_config,
			    struct link_config_limits *limits,
			    int dsc_max_bpp,
			    int dsc_min_bpp,
			    int pipe_bpp,
			    int timeslots)
{
	int i, ret;

	/* Compressed BPP should be less than the Input DSC bpp */
	dsc_max_bpp = min(dsc_max_bpp, pipe_bpp - 1);

	for (i = 0; i < ARRAY_SIZE(valid_dsc_bpp); i++) {
		if (valid_dsc_bpp[i] < dsc_min_bpp ||
		    valid_dsc_bpp[i] > dsc_max_bpp)
			break;

		ret = dsc_compute_link_config(intel_dp,
					      pipe_config,
					      limits,
					      valid_dsc_bpp[i] << 4,
					      timeslots);
		if (ret == 0) {
			pipe_config->dsc.compressed_bpp_x16 =
				to_bpp_x16(valid_dsc_bpp[i]);
			return 0;
		}
	}

	return -EINVAL;
}

/*
 * From XE_LPD onwards we supports compression bpps in steps of 1 up to
 * uncompressed bpp-1. So we start from max compressed bpp and see if any
 * link configuration is able to support that compressed bpp, if not we
 * step down and check for lower compressed bpp.
 */
static int
xelpd_dsc_compute_link_config(struct intel_dp *intel_dp,
			      const struct intel_connector *connector,
			      struct intel_crtc_state *pipe_config,
			      struct link_config_limits *limits,
			      int dsc_max_bpp,
			      int dsc_min_bpp,
			      int pipe_bpp,
			      int timeslots)
{
	u8 bppx16_incr = drm_dp_dsc_sink_bpp_incr(connector->dp.dsc_dpcd);
	struct drm_i915_private *i915 = dp_to_i915(intel_dp);
	u16 compressed_bppx16;
	u8 bppx16_step;
	int ret;

	if (DISPLAY_VER(i915) < 14 || bppx16_incr <= 1)
		bppx16_step = 16;
	else
		bppx16_step = 16 / bppx16_incr;

	/* Compressed BPP should be less than the Input DSC bpp */
	dsc_max_bpp = min(dsc_max_bpp << 4, (pipe_bpp << 4) - bppx16_step);
	dsc_min_bpp = dsc_min_bpp << 4;

	for (compressed_bppx16 = dsc_max_bpp;
	     compressed_bppx16 >= dsc_min_bpp;
	     compressed_bppx16 -= bppx16_step) {
		if (intel_dp->force_dsc_fractional_bpp_en &&
		    !to_bpp_frac(compressed_bppx16))
			continue;
		ret = dsc_compute_link_config(intel_dp,
					      pipe_config,
					      limits,
					      compressed_bppx16,
					      timeslots);
		if (ret == 0) {
			pipe_config->dsc.compressed_bpp_x16 = compressed_bppx16;
			if (intel_dp->force_dsc_fractional_bpp_en &&
			    to_bpp_frac(compressed_bppx16))
				drm_dbg_kms(&i915->drm, "Forcing DSC fractional bpp\n");

			return 0;
		}
	}
	return -EINVAL;
}

static int dsc_compute_compressed_bpp(struct intel_dp *intel_dp,
				      const struct intel_connector *connector,
				      struct intel_crtc_state *pipe_config,
				      struct link_config_limits *limits,
				      int pipe_bpp,
				      int timeslots)
{
	const struct drm_display_mode *adjusted_mode = &pipe_config->hw.adjusted_mode;
	struct drm_i915_private *i915 = dp_to_i915(intel_dp);
	int dsc_src_min_bpp, dsc_sink_min_bpp, dsc_min_bpp;
	int dsc_src_max_bpp, dsc_sink_max_bpp, dsc_max_bpp;
	int dsc_joiner_max_bpp;

	dsc_src_min_bpp = dsc_src_min_compressed_bpp();
	dsc_sink_min_bpp = intel_dp_dsc_sink_min_compressed_bpp(pipe_config);
	dsc_min_bpp = max(dsc_src_min_bpp, dsc_sink_min_bpp);
	dsc_min_bpp = max(dsc_min_bpp, to_bpp_int_roundup(limits->link.min_bpp_x16));

	dsc_src_max_bpp = dsc_src_max_compressed_bpp(intel_dp);
	dsc_sink_max_bpp = intel_dp_dsc_sink_max_compressed_bpp(connector,
								pipe_config,
								pipe_bpp / 3);
	dsc_max_bpp = dsc_sink_max_bpp ? min(dsc_sink_max_bpp, dsc_src_max_bpp) : dsc_src_max_bpp;

	dsc_joiner_max_bpp = get_max_compressed_bpp_with_joiner(i915, adjusted_mode->clock,
								adjusted_mode->hdisplay,
								pipe_config->bigjoiner_pipes);
	dsc_max_bpp = min(dsc_max_bpp, dsc_joiner_max_bpp);
	dsc_max_bpp = min(dsc_max_bpp, to_bpp_int(limits->link.max_bpp_x16));

	if (DISPLAY_VER(i915) >= 13)
		return xelpd_dsc_compute_link_config(intel_dp, connector, pipe_config, limits,
						     dsc_max_bpp, dsc_min_bpp, pipe_bpp, timeslots);
	return icl_dsc_compute_link_config(intel_dp, pipe_config, limits,
					   dsc_max_bpp, dsc_min_bpp, pipe_bpp, timeslots);
}

static
u8 intel_dp_dsc_min_src_input_bpc(struct drm_i915_private *i915)
{
	/* Min DSC Input BPC for ICL+ is 8 */
	return HAS_DSC(i915) ? 8 : 0;
}

static
bool is_dsc_pipe_bpp_sufficient(struct drm_i915_private *i915,
				struct drm_connector_state *conn_state,
				struct link_config_limits *limits,
				int pipe_bpp)
{
	u8 dsc_max_bpc, dsc_min_bpc, dsc_max_pipe_bpp, dsc_min_pipe_bpp;

	dsc_max_bpc = min(intel_dp_dsc_max_src_input_bpc(i915), conn_state->max_requested_bpc);
	dsc_min_bpc = intel_dp_dsc_min_src_input_bpc(i915);

	dsc_max_pipe_bpp = min(dsc_max_bpc * 3, limits->pipe.max_bpp);
	dsc_min_pipe_bpp = max(dsc_min_bpc * 3, limits->pipe.min_bpp);

	return pipe_bpp >= dsc_min_pipe_bpp &&
	       pipe_bpp <= dsc_max_pipe_bpp;
}

static
int intel_dp_force_dsc_pipe_bpp(struct intel_dp *intel_dp,
				struct drm_connector_state *conn_state,
				struct link_config_limits *limits)
{
	struct drm_i915_private *i915 = dp_to_i915(intel_dp);
	int forced_bpp;

	if (!intel_dp->force_dsc_bpc)
		return 0;

	forced_bpp = intel_dp->force_dsc_bpc * 3;

	if (is_dsc_pipe_bpp_sufficient(i915, conn_state, limits, forced_bpp)) {
		drm_dbg_kms(&i915->drm, "Input DSC BPC forced to %d\n", intel_dp->force_dsc_bpc);
		return forced_bpp;
	}

	drm_dbg_kms(&i915->drm, "Cannot force DSC BPC:%d, due to DSC BPC limits\n",
		    intel_dp->force_dsc_bpc);

	return 0;
}

static int intel_dp_dsc_compute_pipe_bpp(struct intel_dp *intel_dp,
					 struct intel_crtc_state *pipe_config,
					 struct drm_connector_state *conn_state,
					 struct link_config_limits *limits,
					 int timeslots)
{
	struct drm_i915_private *i915 = dp_to_i915(intel_dp);
	const struct intel_connector *connector =
		to_intel_connector(conn_state->connector);
	u8 max_req_bpc = conn_state->max_requested_bpc;
	u8 dsc_max_bpc, dsc_max_bpp;
	u8 dsc_min_bpc, dsc_min_bpp;
	u8 dsc_bpc[3] = {};
	int forced_bpp, pipe_bpp;
	int num_bpc, i, ret;

	forced_bpp = intel_dp_force_dsc_pipe_bpp(intel_dp, conn_state, limits);

	if (forced_bpp) {
		ret = dsc_compute_compressed_bpp(intel_dp, connector, pipe_config,
						 limits, forced_bpp, timeslots);
		if (ret == 0) {
			pipe_config->pipe_bpp = forced_bpp;
			return 0;
		}
	}

	dsc_max_bpc = intel_dp_dsc_max_src_input_bpc(i915);
	if (!dsc_max_bpc)
		return -EINVAL;

	dsc_max_bpc = min_t(u8, dsc_max_bpc, max_req_bpc);
	dsc_max_bpp = min(dsc_max_bpc * 3, limits->pipe.max_bpp);

	dsc_min_bpc = intel_dp_dsc_min_src_input_bpc(i915);
	dsc_min_bpp = max(dsc_min_bpc * 3, limits->pipe.min_bpp);

	/*
	 * Get the maximum DSC bpc that will be supported by any valid
	 * link configuration and compressed bpp.
	 */
	num_bpc = drm_dp_dsc_sink_supported_input_bpcs(connector->dp.dsc_dpcd, dsc_bpc);
	for (i = 0; i < num_bpc; i++) {
		pipe_bpp = dsc_bpc[i] * 3;
		if (pipe_bpp < dsc_min_bpp)
			break;
		if (pipe_bpp > dsc_max_bpp)
			continue;
		ret = dsc_compute_compressed_bpp(intel_dp, connector, pipe_config,
						 limits, pipe_bpp, timeslots);
		if (ret == 0) {
			pipe_config->pipe_bpp = pipe_bpp;
			return 0;
		}
	}

	return -EINVAL;
}

static int intel_edp_dsc_compute_pipe_bpp(struct intel_dp *intel_dp,
					  struct intel_crtc_state *pipe_config,
					  struct drm_connector_state *conn_state,
					  struct link_config_limits *limits)
{
	struct drm_i915_private *i915 = dp_to_i915(intel_dp);
	struct intel_connector *connector =
		to_intel_connector(conn_state->connector);
	int pipe_bpp, forced_bpp;
	int dsc_src_min_bpp, dsc_sink_min_bpp, dsc_min_bpp;
	int dsc_src_max_bpp, dsc_sink_max_bpp, dsc_max_bpp;

	forced_bpp = intel_dp_force_dsc_pipe_bpp(intel_dp, conn_state, limits);

	if (forced_bpp) {
		pipe_bpp = forced_bpp;
	} else {
		int max_bpc = min(limits->pipe.max_bpp / 3, (int)conn_state->max_requested_bpc);

		/* For eDP use max bpp that can be supported with DSC. */
		pipe_bpp = intel_dp_dsc_compute_max_bpp(connector, max_bpc);
		if (!is_dsc_pipe_bpp_sufficient(i915, conn_state, limits, pipe_bpp)) {
			drm_dbg_kms(&i915->drm,
				    "Computed BPC is not in DSC BPC limits\n");
			return -EINVAL;
		}
	}
	pipe_config->port_clock = limits->max_rate;
	pipe_config->lane_count = limits->max_lane_count;

	dsc_src_min_bpp = dsc_src_min_compressed_bpp();
	dsc_sink_min_bpp = intel_dp_dsc_sink_min_compressed_bpp(pipe_config);
	dsc_min_bpp = max(dsc_src_min_bpp, dsc_sink_min_bpp);
	dsc_min_bpp = max(dsc_min_bpp, to_bpp_int_roundup(limits->link.min_bpp_x16));

	dsc_src_max_bpp = dsc_src_max_compressed_bpp(intel_dp);
	dsc_sink_max_bpp = intel_dp_dsc_sink_max_compressed_bpp(connector,
								pipe_config,
								pipe_bpp / 3);
	dsc_max_bpp = dsc_sink_max_bpp ? min(dsc_sink_max_bpp, dsc_src_max_bpp) : dsc_src_max_bpp;
	dsc_max_bpp = min(dsc_max_bpp, to_bpp_int(limits->link.max_bpp_x16));

	/* Compressed BPP should be less than the Input DSC bpp */
	dsc_max_bpp = min(dsc_max_bpp, pipe_bpp - 1);

	pipe_config->dsc.compressed_bpp_x16 =
		to_bpp_x16(max(dsc_min_bpp, dsc_max_bpp));

	pipe_config->pipe_bpp = pipe_bpp;

	return 0;
}

int intel_dp_dsc_compute_config(struct intel_dp *intel_dp,
				struct intel_crtc_state *pipe_config,
				struct drm_connector_state *conn_state,
				struct link_config_limits *limits,
				int timeslots,
				bool compute_pipe_bpp)
{
	struct intel_digital_port *dig_port = dp_to_dig_port(intel_dp);
	struct drm_i915_private *dev_priv = to_i915(dig_port->base.base.dev);
	const struct intel_connector *connector =
		to_intel_connector(conn_state->connector);
	const struct drm_display_mode *adjusted_mode =
		&pipe_config->hw.adjusted_mode;
	int ret;

	pipe_config->fec_enable = pipe_config->fec_enable ||
		(!intel_dp_is_edp(intel_dp) &&
		 intel_dp_supports_fec(intel_dp, connector, pipe_config));

	if (!intel_dp_supports_dsc(connector, pipe_config))
		return -EINVAL;

	if (!intel_dp_dsc_supports_format(connector, pipe_config->output_format))
		return -EINVAL;

	/*
	 * compute pipe bpp is set to false for DP MST DSC case
	 * and compressed_bpp is calculated same time once
	 * vpci timeslots are allocated, because overall bpp
	 * calculation procedure is bit different for MST case.
	 */
	if (compute_pipe_bpp) {
		if (intel_dp_is_edp(intel_dp))
			ret = intel_edp_dsc_compute_pipe_bpp(intel_dp, pipe_config,
							     conn_state, limits);
		else
			ret = intel_dp_dsc_compute_pipe_bpp(intel_dp, pipe_config,
							    conn_state, limits, timeslots);
		if (ret) {
			drm_dbg_kms(&dev_priv->drm,
				    "No Valid pipe bpp for given mode ret = %d\n", ret);
			return ret;
		}
	}

	/* Calculate Slice count */
	if (intel_dp_is_edp(intel_dp)) {
		pipe_config->dsc.slice_count =
			drm_dp_dsc_sink_max_slice_count(connector->dp.dsc_dpcd,
							true);
		if (!pipe_config->dsc.slice_count) {
			drm_dbg_kms(&dev_priv->drm, "Unsupported Slice Count %d\n",
				    pipe_config->dsc.slice_count);
			return -EINVAL;
		}
	} else {
		u8 dsc_dp_slice_count;

		dsc_dp_slice_count =
			intel_dp_dsc_get_slice_count(connector,
						     adjusted_mode->crtc_clock,
						     adjusted_mode->crtc_hdisplay,
						     pipe_config->bigjoiner_pipes);
		if (!dsc_dp_slice_count) {
			drm_dbg_kms(&dev_priv->drm,
				    "Compressed Slice Count not supported\n");
			return -EINVAL;
		}

		pipe_config->dsc.slice_count = dsc_dp_slice_count;
	}
	/*
	 * VDSC engine operates at 1 Pixel per clock, so if peak pixel rate
	 * is greater than the maximum Cdclock and if slice count is even
	 * then we need to use 2 VDSC instances.
	 */
	if (pipe_config->bigjoiner_pipes || pipe_config->dsc.slice_count > 1)
		pipe_config->dsc.dsc_split = true;

	ret = intel_dp_dsc_compute_params(connector, pipe_config);
	if (ret < 0) {
		drm_dbg_kms(&dev_priv->drm,
			    "Cannot compute valid DSC parameters for Input Bpp = %d"
			    "Compressed BPP = " BPP_X16_FMT "\n",
			    pipe_config->pipe_bpp,
			    BPP_X16_ARGS(pipe_config->dsc.compressed_bpp_x16));
		return ret;
	}

	pipe_config->dsc.compression_enable = true;
	drm_dbg_kms(&dev_priv->drm, "DP DSC computed with Input Bpp = %d "
		    "Compressed Bpp = " BPP_X16_FMT " Slice Count = %d\n",
		    pipe_config->pipe_bpp,
		    BPP_X16_ARGS(pipe_config->dsc.compressed_bpp_x16),
		    pipe_config->dsc.slice_count);

	return 0;
}

/**
 * intel_dp_compute_config_link_bpp_limits - compute output link bpp limits
 * @intel_dp: intel DP
 * @crtc_state: crtc state
 * @dsc: DSC compression mode
 * @limits: link configuration limits
 *
 * Calculates the output link min, max bpp values in @limits based on the
 * pipe bpp range, @crtc_state and @dsc mode.
 *
 * Returns %true in case of success.
 */
bool
intel_dp_compute_config_link_bpp_limits(struct intel_dp *intel_dp,
					const struct intel_crtc_state *crtc_state,
					bool dsc,
					struct link_config_limits *limits)
{
	struct drm_i915_private *i915 = to_i915(crtc_state->uapi.crtc->dev);
	const struct drm_display_mode *adjusted_mode =
		&crtc_state->hw.adjusted_mode;
	const struct intel_crtc *crtc = to_intel_crtc(crtc_state->uapi.crtc);
	const struct intel_encoder *encoder = &dp_to_dig_port(intel_dp)->base;
	int max_link_bpp_x16;

	max_link_bpp_x16 = min(crtc_state->max_link_bpp_x16,
			       to_bpp_x16(limits->pipe.max_bpp));

	if (!dsc) {
		max_link_bpp_x16 = rounddown(max_link_bpp_x16, to_bpp_x16(2 * 3));

		if (max_link_bpp_x16 < to_bpp_x16(limits->pipe.min_bpp))
			return false;

		limits->link.min_bpp_x16 = to_bpp_x16(limits->pipe.min_bpp);
	} else {
		/*
		 * TODO: set the DSC link limits already here, atm these are
		 * initialized only later in intel_edp_dsc_compute_pipe_bpp() /
		 * intel_dp_dsc_compute_pipe_bpp()
		 */
		limits->link.min_bpp_x16 = 0;
	}

	limits->link.max_bpp_x16 = max_link_bpp_x16;

	drm_dbg_kms(&i915->drm,
		    "[ENCODER:%d:%s][CRTC:%d:%s] DP link limits: pixel clock %d kHz DSC %s max lanes %d max rate %d max pipe_bpp %d max link_bpp " BPP_X16_FMT "\n",
		    encoder->base.base.id, encoder->base.name,
		    crtc->base.base.id, crtc->base.name,
		    adjusted_mode->crtc_clock,
		    dsc ? "on" : "off",
		    limits->max_lane_count,
		    limits->max_rate,
		    limits->pipe.max_bpp,
		    BPP_X16_ARGS(limits->link.max_bpp_x16));

	return true;
}

static bool
intel_dp_compute_config_limits(struct intel_dp *intel_dp,
			       struct intel_crtc_state *crtc_state,
			       bool respect_downstream_limits,
			       bool dsc,
			       struct link_config_limits *limits)
{
	limits->min_rate = intel_dp_common_rate(intel_dp, 0);
	limits->max_rate = intel_dp_max_link_rate(intel_dp);

	/* FIXME 128b/132b SST support missing */
	limits->max_rate = min(limits->max_rate, 810000);

	limits->min_lane_count = 1;
	limits->max_lane_count = intel_dp_max_lane_count(intel_dp);

	limits->pipe.min_bpp = intel_dp_min_bpp(crtc_state->output_format);
	limits->pipe.max_bpp = intel_dp_max_bpp(intel_dp, crtc_state,
						     respect_downstream_limits);

	if (intel_dp->use_max_params) {
		/*
		 * Use the maximum clock and number of lanes the eDP panel
		 * advertizes being capable of in case the initial fast
		 * optimal params failed us. The panels are generally
		 * designed to support only a single clock and lane
		 * configuration, and typically on older panels these
		 * values correspond to the native resolution of the panel.
		 */
		limits->min_lane_count = limits->max_lane_count;
		limits->min_rate = limits->max_rate;
	}

	intel_dp_adjust_compliance_config(intel_dp, crtc_state, limits);

	return intel_dp_compute_config_link_bpp_limits(intel_dp,
						       crtc_state,
						       dsc,
						       limits);
}

int intel_dp_config_required_rate(const struct intel_crtc_state *crtc_state)
{
	const struct drm_display_mode *adjusted_mode =
		&crtc_state->hw.adjusted_mode;
	int bpp = crtc_state->dsc.compression_enable ?
		to_bpp_int_roundup(crtc_state->dsc.compressed_bpp_x16) :
		crtc_state->pipe_bpp;

	return intel_dp_link_required(adjusted_mode->crtc_clock, bpp);
}

static int
intel_dp_compute_link_config(struct intel_encoder *encoder,
			     struct intel_crtc_state *pipe_config,
			     struct drm_connector_state *conn_state,
			     bool respect_downstream_limits)
{
	struct drm_i915_private *i915 = to_i915(encoder->base.dev);
	struct intel_crtc *crtc = to_intel_crtc(pipe_config->uapi.crtc);
	const struct intel_connector *connector =
		to_intel_connector(conn_state->connector);
	const struct drm_display_mode *adjusted_mode =
		&pipe_config->hw.adjusted_mode;
	struct intel_dp *intel_dp = enc_to_intel_dp(encoder);
	struct link_config_limits limits;
	bool joiner_needs_dsc = false;
	bool dsc_needed;
	int ret = 0;

	if (pipe_config->fec_enable &&
	    !intel_dp_supports_fec(intel_dp, connector, pipe_config))
		return -EINVAL;

	if (intel_dp_need_bigjoiner(intel_dp, adjusted_mode->crtc_hdisplay,
				    adjusted_mode->crtc_clock))
		pipe_config->bigjoiner_pipes = GENMASK(crtc->pipe + 1, crtc->pipe);

	/*
	 * Pipe joiner needs compression up to display 12 due to bandwidth
	 * limitation. DG2 onwards pipe joiner can be enabled without
	 * compression.
	 */
	joiner_needs_dsc = DISPLAY_VER(i915) < 13 && pipe_config->bigjoiner_pipes;

	dsc_needed = joiner_needs_dsc || intel_dp->force_dsc_en ||
		     !intel_dp_compute_config_limits(intel_dp, pipe_config,
						     respect_downstream_limits,
						     false,
						     &limits);

	if (!dsc_needed) {
		/*
		 * Optimize for slow and wide for everything, because there are some
		 * eDP 1.3 and 1.4 panels don't work well with fast and narrow.
		 */
		ret = intel_dp_compute_link_config_wide(intel_dp, pipe_config,
							conn_state, &limits);
		if (ret)
			dsc_needed = true;
	}

	if (dsc_needed) {
		drm_dbg_kms(&i915->drm, "Try DSC (fallback=%s, joiner=%s, force=%s)\n",
			    str_yes_no(ret), str_yes_no(joiner_needs_dsc),
			    str_yes_no(intel_dp->force_dsc_en));

		if (!intel_dp_compute_config_limits(intel_dp, pipe_config,
						    respect_downstream_limits,
						    true,
						    &limits))
			return -EINVAL;

		ret = intel_dp_dsc_compute_config(intel_dp, pipe_config,
						  conn_state, &limits, 64, true);
		if (ret < 0)
			return ret;
	}

	drm_dbg_kms(&i915->drm,
		    "DP lane count %d clock %d bpp input %d compressed " BPP_X16_FMT " link rate required %d available %d\n",
		    pipe_config->lane_count, pipe_config->port_clock,
		    pipe_config->pipe_bpp,
		    BPP_X16_ARGS(pipe_config->dsc.compressed_bpp_x16),
		    intel_dp_config_required_rate(pipe_config),
		    intel_dp_max_link_data_rate(intel_dp,
						pipe_config->port_clock,
						pipe_config->lane_count));

	return 0;
}

bool intel_dp_limited_color_range(const struct intel_crtc_state *crtc_state,
				  const struct drm_connector_state *conn_state)
{
	const struct intel_digital_connector_state *intel_conn_state =
		to_intel_digital_connector_state(conn_state);
	const struct drm_display_mode *adjusted_mode =
		&crtc_state->hw.adjusted_mode;

	/*
	 * Our YCbCr output is always limited range.
	 * crtc_state->limited_color_range only applies to RGB,
	 * and it must never be set for YCbCr or we risk setting
	 * some conflicting bits in TRANSCONF which will mess up
	 * the colors on the monitor.
	 */
	if (crtc_state->output_format != INTEL_OUTPUT_FORMAT_RGB)
		return false;

	if (intel_conn_state->broadcast_rgb == INTEL_BROADCAST_RGB_AUTO) {
		/*
		 * See:
		 * CEA-861-E - 5.1 Default Encoding Parameters
		 * VESA DisplayPort Ver.1.2a - 5.1.1.1 Video Colorimetry
		 */
		return crtc_state->pipe_bpp != 18 &&
			drm_default_rgb_quant_range(adjusted_mode) ==
			HDMI_QUANTIZATION_RANGE_LIMITED;
	} else {
		return intel_conn_state->broadcast_rgb ==
			INTEL_BROADCAST_RGB_LIMITED;
	}
}

static bool intel_dp_port_has_audio(struct drm_i915_private *dev_priv,
				    enum port port)
{
	if (IS_G4X(dev_priv))
		return false;
	if (DISPLAY_VER(dev_priv) < 12 && port == PORT_A)
		return false;

	return true;
}

static void intel_dp_compute_vsc_colorimetry(const struct intel_crtc_state *crtc_state,
					     const struct drm_connector_state *conn_state,
					     struct drm_dp_vsc_sdp *vsc)
{
	struct intel_crtc *crtc = to_intel_crtc(crtc_state->uapi.crtc);
	struct drm_i915_private *dev_priv = to_i915(crtc->base.dev);

	if (crtc_state->has_panel_replay) {
		/*
		 * Prepare VSC Header for SU as per DP 2.0 spec, Table 2-223
		 * VSC SDP supporting 3D stereo, Panel Replay, and Pixel
		 * Encoding/Colorimetry Format indication.
		 */
		vsc->revision = 0x7;
	} else {
		/*
		 * Prepare VSC Header for SU as per DP 1.4 spec, Table 2-118
		 * VSC SDP supporting 3D stereo, PSR2, and Pixel Encoding/
		 * Colorimetry Format indication.
		 */
		vsc->revision = 0x5;
	}

	vsc->length = 0x13;

	/* DP 1.4a spec, Table 2-120 */
	switch (crtc_state->output_format) {
	case INTEL_OUTPUT_FORMAT_YCBCR444:
		vsc->pixelformat = DP_PIXELFORMAT_YUV444;
		break;
	case INTEL_OUTPUT_FORMAT_YCBCR420:
		vsc->pixelformat = DP_PIXELFORMAT_YUV420;
		break;
	case INTEL_OUTPUT_FORMAT_RGB:
	default:
		vsc->pixelformat = DP_PIXELFORMAT_RGB;
	}

	switch (conn_state->colorspace) {
	case DRM_MODE_COLORIMETRY_BT709_YCC:
		vsc->colorimetry = DP_COLORIMETRY_BT709_YCC;
		break;
	case DRM_MODE_COLORIMETRY_XVYCC_601:
		vsc->colorimetry = DP_COLORIMETRY_XVYCC_601;
		break;
	case DRM_MODE_COLORIMETRY_XVYCC_709:
		vsc->colorimetry = DP_COLORIMETRY_XVYCC_709;
		break;
	case DRM_MODE_COLORIMETRY_SYCC_601:
		vsc->colorimetry = DP_COLORIMETRY_SYCC_601;
		break;
	case DRM_MODE_COLORIMETRY_OPYCC_601:
		vsc->colorimetry = DP_COLORIMETRY_OPYCC_601;
		break;
	case DRM_MODE_COLORIMETRY_BT2020_CYCC:
		vsc->colorimetry = DP_COLORIMETRY_BT2020_CYCC;
		break;
	case DRM_MODE_COLORIMETRY_BT2020_RGB:
		vsc->colorimetry = DP_COLORIMETRY_BT2020_RGB;
		break;
	case DRM_MODE_COLORIMETRY_BT2020_YCC:
		vsc->colorimetry = DP_COLORIMETRY_BT2020_YCC;
		break;
	case DRM_MODE_COLORIMETRY_DCI_P3_RGB_D65:
	case DRM_MODE_COLORIMETRY_DCI_P3_RGB_THEATER:
		vsc->colorimetry = DP_COLORIMETRY_DCI_P3_RGB;
		break;
	default:
		/*
		 * RGB->YCBCR color conversion uses the BT.709
		 * color space.
		 */
		if (crtc_state->output_format == INTEL_OUTPUT_FORMAT_YCBCR420)
			vsc->colorimetry = DP_COLORIMETRY_BT709_YCC;
		else
			vsc->colorimetry = DP_COLORIMETRY_DEFAULT;
		break;
	}

	vsc->bpc = crtc_state->pipe_bpp / 3;

	/* only RGB pixelformat supports 6 bpc */
	drm_WARN_ON(&dev_priv->drm,
		    vsc->bpc == 6 && vsc->pixelformat != DP_PIXELFORMAT_RGB);

	/* all YCbCr are always limited range */
	vsc->dynamic_range = DP_DYNAMIC_RANGE_CTA;
	vsc->content_type = DP_CONTENT_TYPE_NOT_DEFINED;
}

static void intel_dp_compute_vsc_sdp(struct intel_dp *intel_dp,
				     struct intel_crtc_state *crtc_state,
				     const struct drm_connector_state *conn_state)
{
	struct drm_dp_vsc_sdp *vsc;

	if ((!intel_dp->colorimetry_support ||
	     !intel_dp_needs_vsc_sdp(crtc_state, conn_state)) &&
	    !crtc_state->has_psr)
		return;

	vsc = &crtc_state->infoframes.vsc;

	crtc_state->infoframes.enable |= intel_hdmi_infoframe_enable(DP_SDP_VSC);
	vsc->sdp_type = DP_SDP_VSC;

	/* Needs colorimetry */
	if (intel_dp_needs_vsc_sdp(crtc_state, conn_state)) {
		intel_dp_compute_vsc_colorimetry(crtc_state, conn_state,
						 vsc);
	} else if (crtc_state->has_psr2) {
		/*
		 * [PSR2 without colorimetry]
		 * Prepare VSC Header for SU as per eDP 1.4 spec, Table 6-11
		 * 3D stereo + PSR/PSR2 + Y-coordinate.
		 */
		vsc->revision = 0x4;
		vsc->length = 0xe;
	} else if (crtc_state->has_panel_replay) {
		/*
		 * [Panel Replay without colorimetry info]
		 * Prepare VSC Header for SU as per DP 2.0 spec, Table 2-223
		 * VSC SDP supporting 3D stereo + Panel Replay.
		 */
		vsc->revision = 0x6;
		vsc->length = 0x10;
	} else {
		/*
		 * [PSR1]
		 * Prepare VSC Header for SU as per DP 1.4 spec, Table 2-118
		 * VSC SDP supporting 3D stereo + PSR (applies to eDP v1.3 or
		 * higher).
		 */
		vsc->revision = 0x2;
		vsc->length = 0x8;
	}
}

static void
intel_dp_compute_hdr_metadata_infoframe_sdp(struct intel_dp *intel_dp,
					    struct intel_crtc_state *crtc_state,
					    const struct drm_connector_state *conn_state)
{
	int ret;
	struct drm_i915_private *dev_priv = dp_to_i915(intel_dp);
	struct hdmi_drm_infoframe *drm_infoframe = &crtc_state->infoframes.drm.drm;

	if (!conn_state->hdr_output_metadata)
		return;

	ret = drm_hdmi_infoframe_set_hdr_metadata(drm_infoframe, conn_state);

	if (ret) {
		drm_dbg_kms(&dev_priv->drm, "couldn't set HDR metadata in infoframe\n");
		return;
	}

	crtc_state->infoframes.enable |=
		intel_hdmi_infoframe_enable(HDMI_PACKET_TYPE_GAMUT_METADATA);
}

static bool cpu_transcoder_has_drrs(struct drm_i915_private *i915,
				    enum transcoder cpu_transcoder)
{
	if (HAS_DOUBLE_BUFFERED_M_N(i915))
		return true;

	return intel_cpu_transcoder_has_m2_n2(i915, cpu_transcoder);
}

static bool can_enable_drrs(struct intel_connector *connector,
			    const struct intel_crtc_state *pipe_config,
			    const struct drm_display_mode *downclock_mode)
{
	struct drm_i915_private *i915 = to_i915(connector->base.dev);

	if (pipe_config->vrr.enable)
		return false;

	/*
	 * DRRS and PSR can't be enable together, so giving preference to PSR
	 * as it allows more power-savings by complete shutting down display,
	 * so to guarantee this, intel_drrs_compute_config() must be called
	 * after intel_psr_compute_config().
	 */
	if (pipe_config->has_psr)
		return false;

	/* FIXME missing FDI M2/N2 etc. */
	if (pipe_config->has_pch_encoder)
		return false;

	if (!cpu_transcoder_has_drrs(i915, pipe_config->cpu_transcoder))
		return false;

	return downclock_mode &&
		intel_panel_drrs_type(connector) == DRRS_TYPE_SEAMLESS;
}

static void
intel_dp_drrs_compute_config(struct intel_connector *connector,
			     struct intel_crtc_state *pipe_config,
			     int link_bpp_x16)
{
	struct drm_i915_private *i915 = to_i915(connector->base.dev);
	const struct drm_display_mode *downclock_mode =
		intel_panel_downclock_mode(connector, &pipe_config->hw.adjusted_mode);
	int pixel_clock;

	if (has_seamless_m_n(connector))
		pipe_config->update_m_n = true;

	if (!can_enable_drrs(connector, pipe_config, downclock_mode)) {
		if (intel_cpu_transcoder_has_m2_n2(i915, pipe_config->cpu_transcoder))
			intel_zero_m_n(&pipe_config->dp_m2_n2);
		return;
	}

	if (IS_IRONLAKE(i915) || IS_SANDYBRIDGE(i915) || IS_IVYBRIDGE(i915))
		pipe_config->msa_timing_delay = connector->panel.vbt.edp.drrs_msa_timing_delay;

	pipe_config->has_drrs = true;

	pixel_clock = downclock_mode->clock;
	if (pipe_config->splitter.enable)
		pixel_clock /= pipe_config->splitter.link_count;

	intel_link_compute_m_n(link_bpp_x16, pipe_config->lane_count, pixel_clock,
			       pipe_config->port_clock,
			       intel_dp_bw_fec_overhead(pipe_config->fec_enable),
			       &pipe_config->dp_m2_n2);

	/* FIXME: abstract this better */
	if (pipe_config->splitter.enable)
		pipe_config->dp_m2_n2.data_m *= pipe_config->splitter.link_count;
}

static bool intel_dp_has_audio(struct intel_encoder *encoder,
			       struct intel_crtc_state *crtc_state,
			       const struct drm_connector_state *conn_state)
{
	struct drm_i915_private *i915 = to_i915(encoder->base.dev);
	const struct intel_digital_connector_state *intel_conn_state =
		to_intel_digital_connector_state(conn_state);
	struct intel_connector *connector =
		to_intel_connector(conn_state->connector);

	if (!intel_crtc_has_type(crtc_state, INTEL_OUTPUT_DP_MST) &&
	    !intel_dp_port_has_audio(i915, encoder->port))
		return false;

	if (intel_conn_state->force_audio == HDMI_AUDIO_AUTO)
		return connector->base.display_info.has_audio;
	else
		return intel_conn_state->force_audio == HDMI_AUDIO_ON;
}

static int
intel_dp_compute_output_format(struct intel_encoder *encoder,
			       struct intel_crtc_state *crtc_state,
			       struct drm_connector_state *conn_state,
			       bool respect_downstream_limits)
{
	struct drm_i915_private *i915 = to_i915(encoder->base.dev);
	struct intel_dp *intel_dp = enc_to_intel_dp(encoder);
	struct intel_connector *connector = intel_dp->attached_connector;
	const struct drm_display_info *info = &connector->base.display_info;
	const struct drm_display_mode *adjusted_mode = &crtc_state->hw.adjusted_mode;
	bool ycbcr_420_only;
	int ret;

	ycbcr_420_only = drm_mode_is_420_only(info, adjusted_mode);

	if (ycbcr_420_only && !connector->base.ycbcr_420_allowed) {
		drm_dbg_kms(&i915->drm,
			    "YCbCr 4:2:0 mode but YCbCr 4:2:0 output not possible. Falling back to RGB.\n");
		crtc_state->sink_format = INTEL_OUTPUT_FORMAT_RGB;
	} else {
		crtc_state->sink_format = intel_dp_sink_format(connector, adjusted_mode);
	}

	crtc_state->output_format = intel_dp_output_format(connector, crtc_state->sink_format);

	ret = intel_dp_compute_link_config(encoder, crtc_state, conn_state,
					   respect_downstream_limits);
	if (ret) {
		if (crtc_state->sink_format == INTEL_OUTPUT_FORMAT_YCBCR420 ||
		    !connector->base.ycbcr_420_allowed ||
		    !drm_mode_is_420_also(info, adjusted_mode))
			return ret;

		crtc_state->sink_format = INTEL_OUTPUT_FORMAT_YCBCR420;
		crtc_state->output_format = intel_dp_output_format(connector,
								   crtc_state->sink_format);
		ret = intel_dp_compute_link_config(encoder, crtc_state, conn_state,
						   respect_downstream_limits);
	}

	return ret;
}

void
intel_dp_audio_compute_config(struct intel_encoder *encoder,
			      struct intel_crtc_state *pipe_config,
			      struct drm_connector_state *conn_state)
{
	pipe_config->has_audio =
		intel_dp_has_audio(encoder, pipe_config, conn_state) &&
		intel_audio_compute_config(encoder, pipe_config, conn_state);

	pipe_config->sdp_split_enable = pipe_config->has_audio &&
					intel_dp_is_uhbr(pipe_config);
}

void intel_dp_queue_modeset_retry_work(struct intel_connector *connector)
{
	struct drm_i915_private *i915 = to_i915(connector->base.dev);

	drm_connector_get(&connector->base);
	if (!queue_work(i915->unordered_wq, &connector->modeset_retry_work))
		drm_connector_put(&connector->base);
}

void
intel_dp_queue_modeset_retry_for_link(struct intel_atomic_state *state,
				      struct intel_encoder *encoder,
				      const struct intel_crtc_state *crtc_state)
{
	struct intel_connector *connector;
	struct intel_digital_connector_state *conn_state;
	struct intel_dp *intel_dp = enc_to_intel_dp(encoder);
	int i;

	if (!intel_crtc_has_type(crtc_state, INTEL_OUTPUT_DP_MST)) {
		intel_dp_queue_modeset_retry_work(intel_dp->attached_connector);

		return;
	}

	for_each_new_intel_connector_in_state(state, connector, conn_state, i) {
		if (!conn_state->base.crtc)
			continue;

		if (connector->mst_port == intel_dp)
			intel_dp_queue_modeset_retry_work(connector);
	}
}

int
intel_dp_compute_config(struct intel_encoder *encoder,
			struct intel_crtc_state *pipe_config,
			struct drm_connector_state *conn_state)
{
	struct drm_i915_private *dev_priv = to_i915(encoder->base.dev);
	struct intel_atomic_state *state = to_intel_atomic_state(conn_state->state);
	struct drm_display_mode *adjusted_mode = &pipe_config->hw.adjusted_mode;
	struct intel_dp *intel_dp = enc_to_intel_dp(encoder);
	const struct drm_display_mode *fixed_mode;
	struct intel_connector *connector = intel_dp->attached_connector;
	int ret = 0, link_bpp_x16;

	if (HAS_PCH_SPLIT(dev_priv) && !HAS_DDI(dev_priv) && encoder->port != PORT_A)
		pipe_config->has_pch_encoder = true;

	fixed_mode = intel_panel_fixed_mode(connector, adjusted_mode);
	if (intel_dp_is_edp(intel_dp) && fixed_mode) {
		ret = intel_panel_compute_config(connector, adjusted_mode);
		if (ret)
			return ret;
	}

	if (adjusted_mode->flags & DRM_MODE_FLAG_DBLSCAN)
		return -EINVAL;

	if (!connector->base.interlace_allowed &&
	    adjusted_mode->flags & DRM_MODE_FLAG_INTERLACE)
		return -EINVAL;

	if (adjusted_mode->flags & DRM_MODE_FLAG_DBLCLK)
		return -EINVAL;

	if (intel_dp_hdisplay_bad(dev_priv, adjusted_mode->crtc_hdisplay))
		return -EINVAL;

	/*
	 * Try to respect downstream TMDS clock limits first, if
	 * that fails assume the user might know something we don't.
	 */
	ret = intel_dp_compute_output_format(encoder, pipe_config, conn_state, true);
	if (ret)
		ret = intel_dp_compute_output_format(encoder, pipe_config, conn_state, false);
	if (ret)
		return ret;

	if ((intel_dp_is_edp(intel_dp) && fixed_mode) ||
	    pipe_config->output_format == INTEL_OUTPUT_FORMAT_YCBCR420) {
		ret = intel_panel_fitting(pipe_config, conn_state);
		if (ret)
			return ret;
	}

	pipe_config->limited_color_range =
		intel_dp_limited_color_range(pipe_config, conn_state);

	pipe_config->enhanced_framing =
		drm_dp_enhanced_frame_cap(intel_dp->dpcd);

	if (pipe_config->dsc.compression_enable)
		link_bpp_x16 = pipe_config->dsc.compressed_bpp_x16;
	else
		link_bpp_x16 = to_bpp_x16(intel_dp_output_bpp(pipe_config->output_format,
							      pipe_config->pipe_bpp));

	if (intel_dp->mso_link_count) {
		int n = intel_dp->mso_link_count;
		int overlap = intel_dp->mso_pixel_overlap;

		pipe_config->splitter.enable = true;
		pipe_config->splitter.link_count = n;
		pipe_config->splitter.pixel_overlap = overlap;

		drm_dbg_kms(&dev_priv->drm, "MSO link count %d, pixel overlap %d\n",
			    n, overlap);

		adjusted_mode->crtc_hdisplay = adjusted_mode->crtc_hdisplay / n + overlap;
		adjusted_mode->crtc_hblank_start = adjusted_mode->crtc_hblank_start / n + overlap;
		adjusted_mode->crtc_hblank_end = adjusted_mode->crtc_hblank_end / n + overlap;
		adjusted_mode->crtc_hsync_start = adjusted_mode->crtc_hsync_start / n + overlap;
		adjusted_mode->crtc_hsync_end = adjusted_mode->crtc_hsync_end / n + overlap;
		adjusted_mode->crtc_htotal = adjusted_mode->crtc_htotal / n + overlap;
		adjusted_mode->crtc_clock /= n;
	}

	intel_dp_audio_compute_config(encoder, pipe_config, conn_state);

	intel_link_compute_m_n(link_bpp_x16,
			       pipe_config->lane_count,
			       adjusted_mode->crtc_clock,
			       pipe_config->port_clock,
			       intel_dp_bw_fec_overhead(pipe_config->fec_enable),
			       &pipe_config->dp_m_n);

	/* FIXME: abstract this better */
	if (pipe_config->splitter.enable)
		pipe_config->dp_m_n.data_m *= pipe_config->splitter.link_count;

	if (!HAS_DDI(dev_priv))
		g4x_dp_set_clock(encoder, pipe_config);

	intel_vrr_compute_config(pipe_config, conn_state);
	intel_psr_compute_config(intel_dp, pipe_config, conn_state);
	intel_dp_drrs_compute_config(connector, pipe_config, link_bpp_x16);
	intel_dp_compute_vsc_sdp(intel_dp, pipe_config, conn_state);
	intel_dp_compute_hdr_metadata_infoframe_sdp(intel_dp, pipe_config, conn_state);

	return intel_dp_tunnel_atomic_compute_stream_bw(state, intel_dp, connector,
							pipe_config);
}

void intel_dp_set_link_params(struct intel_dp *intel_dp,
			      int link_rate, int lane_count)
{
	memset(intel_dp->train_set, 0, sizeof(intel_dp->train_set));
	intel_dp->link_trained = false;
	intel_dp->link_rate = link_rate;
	intel_dp->lane_count = lane_count;
}

static void intel_dp_reset_max_link_params(struct intel_dp *intel_dp)
{
	intel_dp->max_link_lane_count = intel_dp_max_common_lane_count(intel_dp);
	intel_dp->max_link_rate = intel_dp_max_common_rate(intel_dp);
}

/* Enable backlight PWM and backlight PP control. */
void intel_edp_backlight_on(const struct intel_crtc_state *crtc_state,
			    const struct drm_connector_state *conn_state)
{
	struct intel_dp *intel_dp = enc_to_intel_dp(to_intel_encoder(conn_state->best_encoder));
	struct drm_i915_private *i915 = dp_to_i915(intel_dp);

	if (!intel_dp_is_edp(intel_dp))
		return;

	drm_dbg_kms(&i915->drm, "\n");

	intel_backlight_enable(crtc_state, conn_state);
	intel_pps_backlight_on(intel_dp);
}

/* Disable backlight PP control and backlight PWM. */
void intel_edp_backlight_off(const struct drm_connector_state *old_conn_state)
{
	struct intel_dp *intel_dp = enc_to_intel_dp(to_intel_encoder(old_conn_state->best_encoder));
	struct drm_i915_private *i915 = dp_to_i915(intel_dp);

	if (!intel_dp_is_edp(intel_dp))
		return;

	drm_dbg_kms(&i915->drm, "\n");

	intel_pps_backlight_off(intel_dp);
	intel_backlight_disable(old_conn_state);
}

static bool downstream_hpd_needs_d0(struct intel_dp *intel_dp)
{
	/*
	 * DPCD 1.2+ should support BRANCH_DEVICE_CTRL, and thus
	 * be capable of signalling downstream hpd with a long pulse.
	 * Whether or not that means D3 is safe to use is not clear,
	 * but let's assume so until proven otherwise.
	 *
	 * FIXME should really check all downstream ports...
	 */
	return intel_dp->dpcd[DP_DPCD_REV] == 0x11 &&
		drm_dp_is_branch(intel_dp->dpcd) &&
		intel_dp->downstream_ports[0] & DP_DS_PORT_HPD;
}

static int
write_dsc_decompression_flag(struct drm_dp_aux *aux, u8 flag, bool set)
{
	int err;
	u8 val;

	err = drm_dp_dpcd_readb(aux, DP_DSC_ENABLE, &val);
	if (err < 0)
		return err;

	if (set)
		val |= flag;
	else
		val &= ~flag;

	return drm_dp_dpcd_writeb(aux, DP_DSC_ENABLE, val);
}

static void
intel_dp_sink_set_dsc_decompression(struct intel_connector *connector,
				    bool enable)
{
	struct drm_i915_private *i915 = to_i915(connector->base.dev);

	if (write_dsc_decompression_flag(connector->dp.dsc_decompression_aux,
					 DP_DECOMPRESSION_EN, enable) < 0)
		drm_dbg_kms(&i915->drm,
			    "Failed to %s sink decompression state\n",
			    str_enable_disable(enable));
}

static void
intel_dp_sink_set_dsc_passthrough(const struct intel_connector *connector,
				  bool enable)
{
	struct drm_i915_private *i915 = to_i915(connector->base.dev);
	struct drm_dp_aux *aux = connector->port ?
				 connector->port->passthrough_aux : NULL;

	if (!aux)
		return;

	if (write_dsc_decompression_flag(aux,
					 DP_DSC_PASSTHROUGH_EN, enable) < 0)
		drm_dbg_kms(&i915->drm,
			    "Failed to %s sink compression passthrough state\n",
			    str_enable_disable(enable));
}

static int intel_dp_dsc_aux_ref_count(struct intel_atomic_state *state,
				      const struct intel_connector *connector,
				      bool for_get_ref)
{
	struct drm_i915_private *i915 = to_i915(state->base.dev);
	struct drm_connector *_connector_iter;
	struct drm_connector_state *old_conn_state;
	struct drm_connector_state *new_conn_state;
	int ref_count = 0;
	int i;

	/*
	 * On SST the decompression AUX device won't be shared, each connector
	 * uses for this its own AUX targeting the sink device.
	 */
	if (!connector->mst_port)
		return connector->dp.dsc_decompression_enabled ? 1 : 0;

	for_each_oldnew_connector_in_state(&state->base, _connector_iter,
					   old_conn_state, new_conn_state, i) {
		const struct intel_connector *
			connector_iter = to_intel_connector(_connector_iter);

		if (connector_iter->mst_port != connector->mst_port)
			continue;

		if (!connector_iter->dp.dsc_decompression_enabled)
			continue;

		drm_WARN_ON(&i915->drm,
			    (for_get_ref && !new_conn_state->crtc) ||
			    (!for_get_ref && !old_conn_state->crtc));

		if (connector_iter->dp.dsc_decompression_aux ==
		    connector->dp.dsc_decompression_aux)
			ref_count++;
	}

	return ref_count;
}

static bool intel_dp_dsc_aux_get_ref(struct intel_atomic_state *state,
				     struct intel_connector *connector)
{
	bool ret = intel_dp_dsc_aux_ref_count(state, connector, true) == 0;

	connector->dp.dsc_decompression_enabled = true;

	return ret;
}

static bool intel_dp_dsc_aux_put_ref(struct intel_atomic_state *state,
				     struct intel_connector *connector)
{
	connector->dp.dsc_decompression_enabled = false;

	return intel_dp_dsc_aux_ref_count(state, connector, false) == 0;
}

/**
 * intel_dp_sink_enable_decompression - Enable DSC decompression in sink/last branch device
 * @state: atomic state
 * @connector: connector to enable the decompression for
 * @new_crtc_state: new state for the CRTC driving @connector
 *
 * Enable the DSC decompression if required in the %DP_DSC_ENABLE DPCD
 * register of the appropriate sink/branch device. On SST this is always the
 * sink device, whereas on MST based on each device's DSC capabilities it's
 * either the last branch device (enabling decompression in it) or both the
 * last branch device (enabling passthrough in it) and the sink device
 * (enabling decompression in it).
 */
void intel_dp_sink_enable_decompression(struct intel_atomic_state *state,
					struct intel_connector *connector,
					const struct intel_crtc_state *new_crtc_state)
{
	struct drm_i915_private *i915 = to_i915(state->base.dev);

	if (!new_crtc_state->dsc.compression_enable)
		return;

	if (drm_WARN_ON(&i915->drm,
			!connector->dp.dsc_decompression_aux ||
			connector->dp.dsc_decompression_enabled))
		return;

	if (!intel_dp_dsc_aux_get_ref(state, connector))
		return;

	intel_dp_sink_set_dsc_passthrough(connector, true);
	intel_dp_sink_set_dsc_decompression(connector, true);
}

/**
 * intel_dp_sink_disable_decompression - Disable DSC decompression in sink/last branch device
 * @state: atomic state
 * @connector: connector to disable the decompression for
 * @old_crtc_state: old state for the CRTC driving @connector
 *
 * Disable the DSC decompression if required in the %DP_DSC_ENABLE DPCD
 * register of the appropriate sink/branch device, corresponding to the
 * sequence in intel_dp_sink_enable_decompression().
 */
void intel_dp_sink_disable_decompression(struct intel_atomic_state *state,
					 struct intel_connector *connector,
					 const struct intel_crtc_state *old_crtc_state)
{
	struct drm_i915_private *i915 = to_i915(state->base.dev);

	if (!old_crtc_state->dsc.compression_enable)
		return;

	if (drm_WARN_ON(&i915->drm,
			!connector->dp.dsc_decompression_aux ||
			!connector->dp.dsc_decompression_enabled))
		return;

	if (!intel_dp_dsc_aux_put_ref(state, connector))
		return;

	intel_dp_sink_set_dsc_decompression(connector, false);
	intel_dp_sink_set_dsc_passthrough(connector, false);
}

static void
intel_edp_init_source_oui(struct intel_dp *intel_dp, bool careful)
{
	struct drm_i915_private *i915 = dp_to_i915(intel_dp);
	u8 oui[] = { 0x00, 0xaa, 0x01 };
	u8 buf[3] = {};

	/*
	 * During driver init, we want to be careful and avoid changing the source OUI if it's
	 * already set to what we want, so as to avoid clearing any state by accident
	 */
	if (careful) {
		if (drm_dp_dpcd_read(&intel_dp->aux, DP_SOURCE_OUI, buf, sizeof(buf)) < 0)
			drm_err(&i915->drm, "Failed to read source OUI\n");

		if (memcmp(oui, buf, sizeof(oui)) == 0)
			return;
	}

	if (drm_dp_dpcd_write(&intel_dp->aux, DP_SOURCE_OUI, oui, sizeof(oui)) < 0)
		drm_err(&i915->drm, "Failed to write source OUI\n");

	intel_dp->last_oui_write = jiffies;
}

void intel_dp_wait_source_oui(struct intel_dp *intel_dp)
{
	struct intel_connector *connector = intel_dp->attached_connector;
	struct drm_i915_private *i915 = dp_to_i915(intel_dp);

	drm_dbg_kms(&i915->drm, "[CONNECTOR:%d:%s] Performing OUI wait (%u ms)\n",
		    connector->base.base.id, connector->base.name,
		    connector->panel.vbt.backlight.hdr_dpcd_refresh_timeout);

	wait_remaining_ms_from_jiffies(intel_dp->last_oui_write,
				       connector->panel.vbt.backlight.hdr_dpcd_refresh_timeout);
}

/* If the device supports it, try to set the power state appropriately */
void intel_dp_set_power(struct intel_dp *intel_dp, u8 mode)
{
	struct intel_encoder *encoder = &dp_to_dig_port(intel_dp)->base;
	struct drm_i915_private *i915 = to_i915(encoder->base.dev);
	int ret, i;

	/* Should have a valid DPCD by this point */
	if (intel_dp->dpcd[DP_DPCD_REV] < 0x11)
		return;

	if (mode != DP_SET_POWER_D0) {
		if (downstream_hpd_needs_d0(intel_dp))
			return;

		ret = drm_dp_dpcd_writeb(&intel_dp->aux, DP_SET_POWER, mode);
	} else {
		struct intel_lspcon *lspcon = dp_to_lspcon(intel_dp);

		lspcon_resume(dp_to_dig_port(intel_dp));

		/* Write the source OUI as early as possible */
		if (intel_dp_is_edp(intel_dp))
			intel_edp_init_source_oui(intel_dp, false);

		/*
		 * When turning on, we need to retry for 1ms to give the sink
		 * time to wake up.
		 */
		for (i = 0; i < 3; i++) {
			ret = drm_dp_dpcd_writeb(&intel_dp->aux, DP_SET_POWER, mode);
			if (ret == 1)
				break;
			msleep(1);
		}

		if (ret == 1 && lspcon->active)
			lspcon_wait_pcon_mode(lspcon);
	}

	if (ret != 1)
		drm_dbg_kms(&i915->drm, "[ENCODER:%d:%s] Set power to %s failed\n",
			    encoder->base.base.id, encoder->base.name,
			    mode == DP_SET_POWER_D0 ? "D0" : "D3");
}

static bool
intel_dp_get_dpcd(struct intel_dp *intel_dp);

/**
 * intel_dp_sync_state - sync the encoder state during init/resume
 * @encoder: intel encoder to sync
 * @crtc_state: state for the CRTC connected to the encoder
 *
 * Sync any state stored in the encoder wrt. HW state during driver init
 * and system resume.
 */
void intel_dp_sync_state(struct intel_encoder *encoder,
			 const struct intel_crtc_state *crtc_state)
{
	struct intel_dp *intel_dp = enc_to_intel_dp(encoder);
	bool dpcd_updated = false;

	/*
	 * Don't clobber DPCD if it's been already read out during output
	 * setup (eDP) or detect.
	 */
	if (crtc_state && intel_dp->dpcd[DP_DPCD_REV] == 0) {
		intel_dp_get_dpcd(intel_dp);
		dpcd_updated = true;
	}

	intel_dp_tunnel_resume(intel_dp, crtc_state, dpcd_updated);

	if (crtc_state)
		intel_dp_reset_max_link_params(intel_dp);
}

bool intel_dp_initial_fastset_check(struct intel_encoder *encoder,
				    struct intel_crtc_state *crtc_state)
{
	struct drm_i915_private *i915 = to_i915(encoder->base.dev);
	struct intel_dp *intel_dp = enc_to_intel_dp(encoder);
	bool fastset = true;

	/*
	 * If BIOS has set an unsupported or non-standard link rate for some
	 * reason force an encoder recompute and full modeset.
	 */
	if (intel_dp_rate_index(intel_dp->source_rates, intel_dp->num_source_rates,
				crtc_state->port_clock) < 0) {
		drm_dbg_kms(&i915->drm, "[ENCODER:%d:%s] Forcing full modeset due to unsupported link rate\n",
			    encoder->base.base.id, encoder->base.name);
		crtc_state->uapi.connectors_changed = true;
		fastset = false;
	}

	/*
	 * FIXME hack to force full modeset when DSC is being used.
	 *
	 * As long as we do not have full state readout and config comparison
	 * of crtc_state->dsc, we have no way to ensure reliable fastset.
	 * Remove once we have readout for DSC.
	 */
	if (crtc_state->dsc.compression_enable) {
		drm_dbg_kms(&i915->drm, "[ENCODER:%d:%s] Forcing full modeset due to DSC being enabled\n",
			    encoder->base.base.id, encoder->base.name);
		crtc_state->uapi.mode_changed = true;
		fastset = false;
	}

	return fastset;
}

static void intel_dp_get_pcon_dsc_cap(struct intel_dp *intel_dp)
{
	struct drm_i915_private *i915 = dp_to_i915(intel_dp);

	/* Clear the cached register set to avoid using stale values */

	memset(intel_dp->pcon_dsc_dpcd, 0, sizeof(intel_dp->pcon_dsc_dpcd));

	if (drm_dp_dpcd_read(&intel_dp->aux, DP_PCON_DSC_ENCODER,
			     intel_dp->pcon_dsc_dpcd,
			     sizeof(intel_dp->pcon_dsc_dpcd)) < 0)
		drm_err(&i915->drm, "Failed to read DPCD register 0x%x\n",
			DP_PCON_DSC_ENCODER);

	drm_dbg_kms(&i915->drm, "PCON ENCODER DSC DPCD: %*ph\n",
		    (int)sizeof(intel_dp->pcon_dsc_dpcd), intel_dp->pcon_dsc_dpcd);
}

static int intel_dp_pcon_get_frl_mask(u8 frl_bw_mask)
{
	int bw_gbps[] = {9, 18, 24, 32, 40, 48};
	int i;

	for (i = ARRAY_SIZE(bw_gbps) - 1; i >= 0; i--) {
		if (frl_bw_mask & (1 << i))
			return bw_gbps[i];
	}
	return 0;
}

static int intel_dp_pcon_set_frl_mask(int max_frl)
{
	switch (max_frl) {
	case 48:
		return DP_PCON_FRL_BW_MASK_48GBPS;
	case 40:
		return DP_PCON_FRL_BW_MASK_40GBPS;
	case 32:
		return DP_PCON_FRL_BW_MASK_32GBPS;
	case 24:
		return DP_PCON_FRL_BW_MASK_24GBPS;
	case 18:
		return DP_PCON_FRL_BW_MASK_18GBPS;
	case 9:
		return DP_PCON_FRL_BW_MASK_9GBPS;
	}

	return 0;
}

static int intel_dp_hdmi_sink_max_frl(struct intel_dp *intel_dp)
{
	struct intel_connector *intel_connector = intel_dp->attached_connector;
	struct drm_connector *connector = &intel_connector->base;
	int max_frl_rate;
	int max_lanes, rate_per_lane;
	int max_dsc_lanes, dsc_rate_per_lane;

	max_lanes = connector->display_info.hdmi.max_lanes;
	rate_per_lane = connector->display_info.hdmi.max_frl_rate_per_lane;
	max_frl_rate = max_lanes * rate_per_lane;

	if (connector->display_info.hdmi.dsc_cap.v_1p2) {
		max_dsc_lanes = connector->display_info.hdmi.dsc_cap.max_lanes;
		dsc_rate_per_lane = connector->display_info.hdmi.dsc_cap.max_frl_rate_per_lane;
		if (max_dsc_lanes && dsc_rate_per_lane)
			max_frl_rate = min(max_frl_rate, max_dsc_lanes * dsc_rate_per_lane);
	}

	return max_frl_rate;
}

static bool
intel_dp_pcon_is_frl_trained(struct intel_dp *intel_dp,
			     u8 max_frl_bw_mask, u8 *frl_trained_mask)
{
	if (drm_dp_pcon_hdmi_link_active(&intel_dp->aux) &&
	    drm_dp_pcon_hdmi_link_mode(&intel_dp->aux, frl_trained_mask) == DP_PCON_HDMI_MODE_FRL &&
	    *frl_trained_mask >= max_frl_bw_mask)
		return true;

	return false;
}

static int intel_dp_pcon_start_frl_training(struct intel_dp *intel_dp)
{
#define TIMEOUT_FRL_READY_MS 500
#define TIMEOUT_HDMI_LINK_ACTIVE_MS 1000

	struct drm_i915_private *i915 = dp_to_i915(intel_dp);
	int max_frl_bw, max_pcon_frl_bw, max_edid_frl_bw, ret;
	u8 max_frl_bw_mask = 0, frl_trained_mask;
	bool is_active;

	max_pcon_frl_bw = intel_dp->dfp.pcon_max_frl_bw;
	drm_dbg(&i915->drm, "PCON max rate = %d Gbps\n", max_pcon_frl_bw);

	max_edid_frl_bw = intel_dp_hdmi_sink_max_frl(intel_dp);
	drm_dbg(&i915->drm, "Sink max rate from EDID = %d Gbps\n", max_edid_frl_bw);

	max_frl_bw = min(max_edid_frl_bw, max_pcon_frl_bw);

	if (max_frl_bw <= 0)
		return -EINVAL;

	max_frl_bw_mask = intel_dp_pcon_set_frl_mask(max_frl_bw);
	drm_dbg(&i915->drm, "MAX_FRL_BW_MASK = %u\n", max_frl_bw_mask);

	if (intel_dp_pcon_is_frl_trained(intel_dp, max_frl_bw_mask, &frl_trained_mask))
		goto frl_trained;

	ret = drm_dp_pcon_frl_prepare(&intel_dp->aux, false);
	if (ret < 0)
		return ret;
	/* Wait for PCON to be FRL Ready */
	wait_for(is_active = drm_dp_pcon_is_frl_ready(&intel_dp->aux) == true, TIMEOUT_FRL_READY_MS);

	if (!is_active)
		return -ETIMEDOUT;

	ret = drm_dp_pcon_frl_configure_1(&intel_dp->aux, max_frl_bw,
					  DP_PCON_ENABLE_SEQUENTIAL_LINK);
	if (ret < 0)
		return ret;
	ret = drm_dp_pcon_frl_configure_2(&intel_dp->aux, max_frl_bw_mask,
					  DP_PCON_FRL_LINK_TRAIN_NORMAL);
	if (ret < 0)
		return ret;
	ret = drm_dp_pcon_frl_enable(&intel_dp->aux);
	if (ret < 0)
		return ret;
	/*
	 * Wait for FRL to be completed
	 * Check if the HDMI Link is up and active.
	 */
	wait_for(is_active =
		 intel_dp_pcon_is_frl_trained(intel_dp, max_frl_bw_mask, &frl_trained_mask),
		 TIMEOUT_HDMI_LINK_ACTIVE_MS);

	if (!is_active)
		return -ETIMEDOUT;

frl_trained:
	drm_dbg(&i915->drm, "FRL_TRAINED_MASK = %u\n", frl_trained_mask);
	intel_dp->frl.trained_rate_gbps = intel_dp_pcon_get_frl_mask(frl_trained_mask);
	intel_dp->frl.is_trained = true;
	drm_dbg(&i915->drm, "FRL trained with : %d Gbps\n", intel_dp->frl.trained_rate_gbps);

	return 0;
}

static bool intel_dp_is_hdmi_2_1_sink(struct intel_dp *intel_dp)
{
	if (drm_dp_is_branch(intel_dp->dpcd) &&
	    intel_dp_has_hdmi_sink(intel_dp) &&
	    intel_dp_hdmi_sink_max_frl(intel_dp) > 0)
		return true;

	return false;
}

static
int intel_dp_pcon_set_tmds_mode(struct intel_dp *intel_dp)
{
	int ret;
	u8 buf = 0;

	/* Set PCON source control mode */
	buf |= DP_PCON_ENABLE_SOURCE_CTL_MODE;

	ret = drm_dp_dpcd_writeb(&intel_dp->aux, DP_PCON_HDMI_LINK_CONFIG_1, buf);
	if (ret < 0)
		return ret;

	/* Set HDMI LINK ENABLE */
	buf |= DP_PCON_ENABLE_HDMI_LINK;
	ret = drm_dp_dpcd_writeb(&intel_dp->aux, DP_PCON_HDMI_LINK_CONFIG_1, buf);
	if (ret < 0)
		return ret;

	return 0;
}

void intel_dp_check_frl_training(struct intel_dp *intel_dp)
{
	struct drm_i915_private *dev_priv = dp_to_i915(intel_dp);

	/*
	 * Always go for FRL training if:
	 * -PCON supports SRC_CTL_MODE (VESA DP2.0-HDMI2.1 PCON Spec Draft-1 Sec-7)
	 * -sink is HDMI2.1
	 */
	if (!(intel_dp->downstream_ports[2] & DP_PCON_SOURCE_CTL_MODE) ||
	    !intel_dp_is_hdmi_2_1_sink(intel_dp) ||
	    intel_dp->frl.is_trained)
		return;

	if (intel_dp_pcon_start_frl_training(intel_dp) < 0) {
		int ret, mode;

		drm_dbg(&dev_priv->drm, "Couldn't set FRL mode, continuing with TMDS mode\n");
		ret = intel_dp_pcon_set_tmds_mode(intel_dp);
		mode = drm_dp_pcon_hdmi_link_mode(&intel_dp->aux, NULL);

		if (ret < 0 || mode != DP_PCON_HDMI_MODE_TMDS)
			drm_dbg(&dev_priv->drm, "Issue with PCON, cannot set TMDS mode\n");
	} else {
		drm_dbg(&dev_priv->drm, "FRL training Completed\n");
	}
}

static int
intel_dp_pcon_dsc_enc_slice_height(const struct intel_crtc_state *crtc_state)
{
	int vactive = crtc_state->hw.adjusted_mode.vdisplay;

	return intel_hdmi_dsc_get_slice_height(vactive);
}

static int
intel_dp_pcon_dsc_enc_slices(struct intel_dp *intel_dp,
			     const struct intel_crtc_state *crtc_state)
{
	struct intel_connector *intel_connector = intel_dp->attached_connector;
	struct drm_connector *connector = &intel_connector->base;
	int hdmi_throughput = connector->display_info.hdmi.dsc_cap.clk_per_slice;
	int hdmi_max_slices = connector->display_info.hdmi.dsc_cap.max_slices;
	int pcon_max_slices = drm_dp_pcon_dsc_max_slices(intel_dp->pcon_dsc_dpcd);
	int pcon_max_slice_width = drm_dp_pcon_dsc_max_slice_width(intel_dp->pcon_dsc_dpcd);

	return intel_hdmi_dsc_get_num_slices(crtc_state, pcon_max_slices,
					     pcon_max_slice_width,
					     hdmi_max_slices, hdmi_throughput);
}

static int
intel_dp_pcon_dsc_enc_bpp(struct intel_dp *intel_dp,
			  const struct intel_crtc_state *crtc_state,
			  int num_slices, int slice_width)
{
	struct intel_connector *intel_connector = intel_dp->attached_connector;
	struct drm_connector *connector = &intel_connector->base;
	int output_format = crtc_state->output_format;
	bool hdmi_all_bpp = connector->display_info.hdmi.dsc_cap.all_bpp;
	int pcon_fractional_bpp = drm_dp_pcon_dsc_bpp_incr(intel_dp->pcon_dsc_dpcd);
	int hdmi_max_chunk_bytes =
		connector->display_info.hdmi.dsc_cap.total_chunk_kbytes * 1024;

	return intel_hdmi_dsc_get_bpp(pcon_fractional_bpp, slice_width,
				      num_slices, output_format, hdmi_all_bpp,
				      hdmi_max_chunk_bytes);
}

void
intel_dp_pcon_dsc_configure(struct intel_dp *intel_dp,
			    const struct intel_crtc_state *crtc_state)
{
	u8 pps_param[6];
	int slice_height;
	int slice_width;
	int num_slices;
	int bits_per_pixel;
	int ret;
	struct intel_connector *intel_connector = intel_dp->attached_connector;
	struct drm_i915_private *i915 = dp_to_i915(intel_dp);
	struct drm_connector *connector;
	bool hdmi_is_dsc_1_2;

	if (!intel_dp_is_hdmi_2_1_sink(intel_dp))
		return;

	if (!intel_connector)
		return;
	connector = &intel_connector->base;
	hdmi_is_dsc_1_2 = connector->display_info.hdmi.dsc_cap.v_1p2;

	if (!drm_dp_pcon_enc_is_dsc_1_2(intel_dp->pcon_dsc_dpcd) ||
	    !hdmi_is_dsc_1_2)
		return;

	slice_height = intel_dp_pcon_dsc_enc_slice_height(crtc_state);
	if (!slice_height)
		return;

	num_slices = intel_dp_pcon_dsc_enc_slices(intel_dp, crtc_state);
	if (!num_slices)
		return;

	slice_width = DIV_ROUND_UP(crtc_state->hw.adjusted_mode.hdisplay,
				   num_slices);

	bits_per_pixel = intel_dp_pcon_dsc_enc_bpp(intel_dp, crtc_state,
						   num_slices, slice_width);
	if (!bits_per_pixel)
		return;

	pps_param[0] = slice_height & 0xFF;
	pps_param[1] = slice_height >> 8;
	pps_param[2] = slice_width & 0xFF;
	pps_param[3] = slice_width >> 8;
	pps_param[4] = bits_per_pixel & 0xFF;
	pps_param[5] = (bits_per_pixel >> 8) & 0x3;

	ret = drm_dp_pcon_pps_override_param(&intel_dp->aux, pps_param);
	if (ret < 0)
		drm_dbg_kms(&i915->drm, "Failed to set pcon DSC\n");
}

void intel_dp_configure_protocol_converter(struct intel_dp *intel_dp,
					   const struct intel_crtc_state *crtc_state)
{
	struct drm_i915_private *i915 = dp_to_i915(intel_dp);
	bool ycbcr444_to_420 = false;
	bool rgb_to_ycbcr = false;
	u8 tmp;

	if (intel_dp->dpcd[DP_DPCD_REV] < 0x13)
		return;

	if (!drm_dp_is_branch(intel_dp->dpcd))
		return;

	tmp = intel_dp_has_hdmi_sink(intel_dp) ? DP_HDMI_DVI_OUTPUT_CONFIG : 0;

	if (drm_dp_dpcd_writeb(&intel_dp->aux,
			       DP_PROTOCOL_CONVERTER_CONTROL_0, tmp) != 1)
		drm_dbg_kms(&i915->drm, "Failed to %s protocol converter HDMI mode\n",
			    str_enable_disable(intel_dp_has_hdmi_sink(intel_dp)));

	if (crtc_state->sink_format == INTEL_OUTPUT_FORMAT_YCBCR420) {
		switch (crtc_state->output_format) {
		case INTEL_OUTPUT_FORMAT_YCBCR420:
			break;
		case INTEL_OUTPUT_FORMAT_YCBCR444:
			ycbcr444_to_420 = true;
			break;
		case INTEL_OUTPUT_FORMAT_RGB:
			rgb_to_ycbcr = true;
			ycbcr444_to_420 = true;
			break;
		default:
			MISSING_CASE(crtc_state->output_format);
			break;
		}
	} else if (crtc_state->sink_format == INTEL_OUTPUT_FORMAT_YCBCR444) {
		switch (crtc_state->output_format) {
		case INTEL_OUTPUT_FORMAT_YCBCR444:
			break;
		case INTEL_OUTPUT_FORMAT_RGB:
			rgb_to_ycbcr = true;
			break;
		default:
			MISSING_CASE(crtc_state->output_format);
			break;
		}
	}

	tmp = ycbcr444_to_420 ? DP_CONVERSION_TO_YCBCR420_ENABLE : 0;

	if (drm_dp_dpcd_writeb(&intel_dp->aux,
			       DP_PROTOCOL_CONVERTER_CONTROL_1, tmp) != 1)
		drm_dbg_kms(&i915->drm,
			    "Failed to %s protocol converter YCbCr 4:2:0 conversion mode\n",
			    str_enable_disable(intel_dp->dfp.ycbcr_444_to_420));

	tmp = rgb_to_ycbcr ? DP_CONVERSION_BT709_RGB_YCBCR_ENABLE : 0;

	if (drm_dp_pcon_convert_rgb_to_ycbcr(&intel_dp->aux, tmp) < 0)
		drm_dbg_kms(&i915->drm,
			    "Failed to %s protocol converter RGB->YCbCr conversion mode\n",
			    str_enable_disable(tmp));
}

bool intel_dp_get_colorimetry_status(struct intel_dp *intel_dp)
{
	u8 dprx = 0;

	if (drm_dp_dpcd_readb(&intel_dp->aux, DP_DPRX_FEATURE_ENUMERATION_LIST,
			      &dprx) != 1)
		return false;
	return dprx & DP_VSC_SDP_EXT_FOR_COLORIMETRY_SUPPORTED;
}

static void intel_dp_read_dsc_dpcd(struct drm_dp_aux *aux,
				   u8 dsc_dpcd[DP_DSC_RECEIVER_CAP_SIZE])
{
	if (drm_dp_dpcd_read(aux, DP_DSC_SUPPORT, dsc_dpcd,
			     DP_DSC_RECEIVER_CAP_SIZE) < 0) {
		drm_err(aux->drm_dev,
			"Failed to read DPCD register 0x%x\n",
			DP_DSC_SUPPORT);
		return;
	}

	drm_dbg_kms(aux->drm_dev, "DSC DPCD: %*ph\n",
		    DP_DSC_RECEIVER_CAP_SIZE,
		    dsc_dpcd);
}

void intel_dp_get_dsc_sink_cap(u8 dpcd_rev, struct intel_connector *connector)
{
	struct drm_i915_private *i915 = to_i915(connector->base.dev);

	/*
	 * Clear the cached register set to avoid using stale values
	 * for the sinks that do not support DSC.
	 */
	memset(connector->dp.dsc_dpcd, 0, sizeof(connector->dp.dsc_dpcd));

	/* Clear fec_capable to avoid using stale values */
	connector->dp.fec_capability = 0;

	if (dpcd_rev < DP_DPCD_REV_14)
		return;

	intel_dp_read_dsc_dpcd(connector->dp.dsc_decompression_aux,
			       connector->dp.dsc_dpcd);

	if (drm_dp_dpcd_readb(connector->dp.dsc_decompression_aux, DP_FEC_CAPABILITY,
			      &connector->dp.fec_capability) < 0) {
		drm_err(&i915->drm, "Failed to read FEC DPCD register\n");
		return;
	}

	drm_dbg_kms(&i915->drm, "FEC CAPABILITY: %x\n",
		    connector->dp.fec_capability);
}

static void intel_edp_get_dsc_sink_cap(u8 edp_dpcd_rev, struct intel_connector *connector)
{
	if (edp_dpcd_rev < DP_EDP_14)
		return;

	intel_dp_read_dsc_dpcd(connector->dp.dsc_decompression_aux, connector->dp.dsc_dpcd);
}

static void intel_edp_mso_mode_fixup(struct intel_connector *connector,
				     struct drm_display_mode *mode)
{
	struct intel_dp *intel_dp = intel_attached_dp(connector);
	struct drm_i915_private *i915 = to_i915(connector->base.dev);
	int n = intel_dp->mso_link_count;
	int overlap = intel_dp->mso_pixel_overlap;

	if (!mode || !n)
		return;

	mode->hdisplay = (mode->hdisplay - overlap) * n;
	mode->hsync_start = (mode->hsync_start - overlap) * n;
	mode->hsync_end = (mode->hsync_end - overlap) * n;
	mode->htotal = (mode->htotal - overlap) * n;
	mode->clock *= n;

	drm_mode_set_name(mode);

	drm_dbg_kms(&i915->drm,
		    "[CONNECTOR:%d:%s] using generated MSO mode: " DRM_MODE_FMT "\n",
		    connector->base.base.id, connector->base.name,
		    DRM_MODE_ARG(mode));
}

void intel_edp_fixup_vbt_bpp(struct intel_encoder *encoder, int pipe_bpp)
{
	struct drm_i915_private *dev_priv = to_i915(encoder->base.dev);
	struct intel_dp *intel_dp = enc_to_intel_dp(encoder);
	struct intel_connector *connector = intel_dp->attached_connector;

	if (connector->panel.vbt.edp.bpp && pipe_bpp > connector->panel.vbt.edp.bpp) {
		/*
		 * This is a big fat ugly hack.
		 *
		 * Some machines in UEFI boot mode provide us a VBT that has 18
		 * bpp and 1.62 GHz link bandwidth for eDP, which for reasons
		 * unknown we fail to light up. Yet the same BIOS boots up with
		 * 24 bpp and 2.7 GHz link. Use the same bpp as the BIOS uses as
		 * max, not what it tells us to use.
		 *
		 * Note: This will still be broken if the eDP panel is not lit
		 * up by the BIOS, and thus we can't get the mode at module
		 * load.
		 */
		drm_dbg_kms(&dev_priv->drm,
			    "pipe has %d bpp for eDP panel, overriding BIOS-provided max %d bpp\n",
			    pipe_bpp, connector->panel.vbt.edp.bpp);
		connector->panel.vbt.edp.bpp = pipe_bpp;
	}
}

static void intel_edp_mso_init(struct intel_dp *intel_dp)
{
	struct drm_i915_private *i915 = dp_to_i915(intel_dp);
	struct intel_connector *connector = intel_dp->attached_connector;
	struct drm_display_info *info = &connector->base.display_info;
	u8 mso;

	if (intel_dp->edp_dpcd[0] < DP_EDP_14)
		return;

	if (drm_dp_dpcd_readb(&intel_dp->aux, DP_EDP_MSO_LINK_CAPABILITIES, &mso) != 1) {
		drm_err(&i915->drm, "Failed to read MSO cap\n");
		return;
	}

	/* Valid configurations are SST or MSO 2x1, 2x2, 4x1 */
	mso &= DP_EDP_MSO_NUMBER_OF_LINKS_MASK;
	if (mso % 2 || mso > drm_dp_max_lane_count(intel_dp->dpcd)) {
		drm_err(&i915->drm, "Invalid MSO link count cap %u\n", mso);
		mso = 0;
	}

	if (mso) {
		drm_dbg_kms(&i915->drm, "Sink MSO %ux%u configuration, pixel overlap %u\n",
			    mso, drm_dp_max_lane_count(intel_dp->dpcd) / mso,
			    info->mso_pixel_overlap);
		if (!HAS_MSO(i915)) {
			drm_err(&i915->drm, "No source MSO support, disabling\n");
			mso = 0;
		}
	}

	intel_dp->mso_link_count = mso;
	intel_dp->mso_pixel_overlap = mso ? info->mso_pixel_overlap : 0;
}

static bool
intel_edp_init_dpcd(struct intel_dp *intel_dp, struct intel_connector *connector)
{
	struct drm_i915_private *dev_priv =
		to_i915(dp_to_dig_port(intel_dp)->base.base.dev);

	/* this function is meant to be called only once */
	drm_WARN_ON(&dev_priv->drm, intel_dp->dpcd[DP_DPCD_REV] != 0);

	if (drm_dp_read_dpcd_caps(&intel_dp->aux, intel_dp->dpcd) != 0)
		return false;

	drm_dp_read_desc(&intel_dp->aux, &intel_dp->desc,
			 drm_dp_is_branch(intel_dp->dpcd));

	/*
	 * Read the eDP display control registers.
	 *
	 * Do this independent of DP_DPCD_DISPLAY_CONTROL_CAPABLE bit in
	 * DP_EDP_CONFIGURATION_CAP, because some buggy displays do not have it
	 * set, but require eDP 1.4+ detection (e.g. for supported link rates
	 * method). The display control registers should read zero if they're
	 * not supported anyway.
	 */
	if (drm_dp_dpcd_read(&intel_dp->aux, DP_EDP_DPCD_REV,
			     intel_dp->edp_dpcd, sizeof(intel_dp->edp_dpcd)) ==
			     sizeof(intel_dp->edp_dpcd)) {
		drm_dbg_kms(&dev_priv->drm, "eDP DPCD: %*ph\n",
			    (int)sizeof(intel_dp->edp_dpcd),
			    intel_dp->edp_dpcd);

		intel_dp->use_max_params = intel_dp->edp_dpcd[0] < DP_EDP_14;
	}

	/*
	 * This has to be called after intel_dp->edp_dpcd is filled, PSR checks
	 * for SET_POWER_CAPABLE bit in intel_dp->edp_dpcd[1]
	 */
	intel_psr_init_dpcd(intel_dp);

	/* Clear the default sink rates */
	intel_dp->num_sink_rates = 0;

	/* Read the eDP 1.4+ supported link rates. */
	if (intel_dp->edp_dpcd[0] >= DP_EDP_14) {
		__le16 sink_rates[DP_MAX_SUPPORTED_RATES];
		int i;

		drm_dp_dpcd_read(&intel_dp->aux, DP_SUPPORTED_LINK_RATES,
				sink_rates, sizeof(sink_rates));

		for (i = 0; i < ARRAY_SIZE(sink_rates); i++) {
			int val = le16_to_cpu(sink_rates[i]);

			if (val == 0)
				break;

			/* Value read multiplied by 200kHz gives the per-lane
			 * link rate in kHz. The source rates are, however,
			 * stored in terms of LS_Clk kHz. The full conversion
			 * back to symbols is
			 * (val * 200kHz)*(8/10 ch. encoding)*(1/8 bit to Byte)
			 */
			intel_dp->sink_rates[i] = (val * 200) / 10;
		}
		intel_dp->num_sink_rates = i;
	}

	/*
	 * Use DP_LINK_RATE_SET if DP_SUPPORTED_LINK_RATES are available,
	 * default to DP_MAX_LINK_RATE and DP_LINK_BW_SET otherwise.
	 */
	if (intel_dp->num_sink_rates)
		intel_dp->use_rate_select = true;
	else
		intel_dp_set_sink_rates(intel_dp);
	intel_dp_set_max_sink_lane_count(intel_dp);

	/* Read the eDP DSC DPCD registers */
	if (HAS_DSC(dev_priv))
		intel_edp_get_dsc_sink_cap(intel_dp->edp_dpcd[0],
					   connector);

	/*
	 * If needed, program our source OUI so we can make various Intel-specific AUX services
	 * available (such as HDR backlight controls)
	 */
	intel_edp_init_source_oui(intel_dp, true);

	return true;
}

static bool
intel_dp_has_sink_count(struct intel_dp *intel_dp)
{
	if (!intel_dp->attached_connector)
		return false;

	return drm_dp_read_sink_count_cap(&intel_dp->attached_connector->base,
					  intel_dp->dpcd,
					  &intel_dp->desc);
}

void intel_dp_update_sink_caps(struct intel_dp *intel_dp)
{
	intel_dp_set_sink_rates(intel_dp);
	intel_dp_set_max_sink_lane_count(intel_dp);
	intel_dp_set_common_rates(intel_dp);
}

static bool
intel_dp_get_dpcd(struct intel_dp *intel_dp)
{
	int ret;

	if (intel_dp_init_lttpr_and_dprx_caps(intel_dp) < 0)
		return false;

	/*
	 * Don't clobber cached eDP rates. Also skip re-reading
	 * the OUI/ID since we know it won't change.
	 */
	if (!intel_dp_is_edp(intel_dp)) {
		drm_dp_read_desc(&intel_dp->aux, &intel_dp->desc,
				 drm_dp_is_branch(intel_dp->dpcd));

		intel_dp_update_sink_caps(intel_dp);
	}

	if (intel_dp_has_sink_count(intel_dp)) {
		ret = drm_dp_read_sink_count(&intel_dp->aux);
		if (ret < 0)
			return false;

		/*
		 * Sink count can change between short pulse hpd hence
		 * a member variable in intel_dp will track any changes
		 * between short pulse interrupts.
		 */
		intel_dp->sink_count = ret;

		/*
		 * SINK_COUNT == 0 and DOWNSTREAM_PORT_PRESENT == 1 implies that
		 * a dongle is present but no display. Unless we require to know
		 * if a dongle is present or not, we don't need to update
		 * downstream port information. So, an early return here saves
		 * time from performing other operations which are not required.
		 */
		if (!intel_dp->sink_count)
			return false;
	}

	return drm_dp_read_downstream_info(&intel_dp->aux, intel_dp->dpcd,
					   intel_dp->downstream_ports) == 0;
}

static bool
intel_dp_can_mst(struct intel_dp *intel_dp)
{
	struct drm_i915_private *i915 = dp_to_i915(intel_dp);

	return i915->display.params.enable_dp_mst &&
		intel_dp_mst_source_support(intel_dp) &&
		drm_dp_read_mst_cap(&intel_dp->aux, intel_dp->dpcd);
}

static void
intel_dp_configure_mst(struct intel_dp *intel_dp)
{
	struct drm_i915_private *i915 = dp_to_i915(intel_dp);
	struct intel_encoder *encoder =
		&dp_to_dig_port(intel_dp)->base;
	bool sink_can_mst = drm_dp_read_mst_cap(&intel_dp->aux, intel_dp->dpcd);

	drm_dbg_kms(&i915->drm,
		    "[ENCODER:%d:%s] MST support: port: %s, sink: %s, modparam: %s\n",
		    encoder->base.base.id, encoder->base.name,
		    str_yes_no(intel_dp_mst_source_support(intel_dp)),
		    str_yes_no(sink_can_mst),
		    str_yes_no(i915->display.params.enable_dp_mst));

	if (!intel_dp_mst_source_support(intel_dp))
		return;

	intel_dp->is_mst = sink_can_mst &&
		i915->display.params.enable_dp_mst;

	drm_dp_mst_topology_mgr_set_mst(&intel_dp->mst_mgr,
					intel_dp->is_mst);
}

static bool
intel_dp_get_sink_irq_esi(struct intel_dp *intel_dp, u8 *esi)
{
	return drm_dp_dpcd_read(&intel_dp->aux, DP_SINK_COUNT_ESI, esi, 4) == 4;
}

static bool intel_dp_ack_sink_irq_esi(struct intel_dp *intel_dp, u8 esi[4])
{
	int retry;

	for (retry = 0; retry < 3; retry++) {
		if (drm_dp_dpcd_write(&intel_dp->aux, DP_SINK_COUNT_ESI + 1,
				      &esi[1], 3) == 3)
			return true;
	}

	return false;
}

bool
intel_dp_needs_vsc_sdp(const struct intel_crtc_state *crtc_state,
		       const struct drm_connector_state *conn_state)
{
	/*
	 * As per DP 1.4a spec section 2.2.4.3 [MSA Field for Indication
	 * of Color Encoding Format and Content Color Gamut], in order to
	 * sending YCBCR 420 or HDR BT.2020 signals we should use DP VSC SDP.
	 */
	if (crtc_state->output_format == INTEL_OUTPUT_FORMAT_YCBCR420)
		return true;

	switch (conn_state->colorspace) {
	case DRM_MODE_COLORIMETRY_SYCC_601:
	case DRM_MODE_COLORIMETRY_OPYCC_601:
	case DRM_MODE_COLORIMETRY_BT2020_YCC:
	case DRM_MODE_COLORIMETRY_BT2020_RGB:
	case DRM_MODE_COLORIMETRY_BT2020_CYCC:
		return true;
	default:
		break;
	}

	return false;
}

static ssize_t
intel_dp_hdr_metadata_infoframe_sdp_pack(struct drm_i915_private *i915,
					 const struct hdmi_drm_infoframe *drm_infoframe,
					 struct dp_sdp *sdp,
					 size_t size)
{
	size_t length = sizeof(struct dp_sdp);
	const int infoframe_size = HDMI_INFOFRAME_HEADER_SIZE + HDMI_DRM_INFOFRAME_SIZE;
	unsigned char buf[HDMI_INFOFRAME_HEADER_SIZE + HDMI_DRM_INFOFRAME_SIZE];
	ssize_t len;

	if (size < length)
		return -ENOSPC;

	memset(sdp, 0, size);

	len = hdmi_drm_infoframe_pack_only(drm_infoframe, buf, sizeof(buf));
	if (len < 0) {
		drm_dbg_kms(&i915->drm, "buffer size is smaller than hdr metadata infoframe\n");
		return -ENOSPC;
	}

	if (len != infoframe_size) {
		drm_dbg_kms(&i915->drm, "wrong static hdr metadata size\n");
		return -ENOSPC;
	}

	/*
	 * Set up the infoframe sdp packet for HDR static metadata.
	 * Prepare VSC Header for SU as per DP 1.4a spec,
	 * Table 2-100 and Table 2-101
	 */

	/* Secondary-Data Packet ID, 00h for non-Audio INFOFRAME */
	sdp->sdp_header.HB0 = 0;
	/*
	 * Packet Type 80h + Non-audio INFOFRAME Type value
	 * HDMI_INFOFRAME_TYPE_DRM: 0x87
	 * - 80h + Non-audio INFOFRAME Type value
	 * - InfoFrame Type: 0x07
	 *    [CTA-861-G Table-42 Dynamic Range and Mastering InfoFrame]
	 */
	sdp->sdp_header.HB1 = drm_infoframe->type;
	/*
	 * Least Significant Eight Bits of (Data Byte Count – 1)
	 * infoframe_size - 1
	 */
	sdp->sdp_header.HB2 = 0x1D;
	/* INFOFRAME SDP Version Number */
	sdp->sdp_header.HB3 = (0x13 << 2);
	/* CTA Header Byte 2 (INFOFRAME Version Number) */
	sdp->db[0] = drm_infoframe->version;
	/* CTA Header Byte 3 (Length of INFOFRAME): HDMI_DRM_INFOFRAME_SIZE */
	sdp->db[1] = drm_infoframe->length;
	/*
	 * Copy HDMI_DRM_INFOFRAME_SIZE size from a buffer after
	 * HDMI_INFOFRAME_HEADER_SIZE
	 */
	BUILD_BUG_ON(sizeof(sdp->db) < HDMI_DRM_INFOFRAME_SIZE + 2);
	memcpy(&sdp->db[2], &buf[HDMI_INFOFRAME_HEADER_SIZE],
	       HDMI_DRM_INFOFRAME_SIZE);

	/*
	 * Size of DP infoframe sdp packet for HDR static metadata consists of
	 * - DP SDP Header(struct dp_sdp_header): 4 bytes
	 * - Two Data Blocks: 2 bytes
	 *    CTA Header Byte2 (INFOFRAME Version Number)
	 *    CTA Header Byte3 (Length of INFOFRAME)
	 * - HDMI_DRM_INFOFRAME_SIZE: 26 bytes
	 *
	 * Prior to GEN11's GMP register size is identical to DP HDR static metadata
	 * infoframe size. But GEN11+ has larger than that size, write_infoframe
	 * will pad rest of the size.
	 */
	return sizeof(struct dp_sdp_header) + 2 + HDMI_DRM_INFOFRAME_SIZE;
}

static void intel_write_dp_sdp(struct intel_encoder *encoder,
			       const struct intel_crtc_state *crtc_state,
			       unsigned int type)
{
	struct intel_digital_port *dig_port = enc_to_dig_port(encoder);
	struct drm_i915_private *dev_priv = to_i915(encoder->base.dev);
	struct dp_sdp sdp = {};
	ssize_t len;

	if ((crtc_state->infoframes.enable &
	     intel_hdmi_infoframe_enable(type)) == 0)
		return;

	switch (type) {
	case DP_SDP_VSC:
		len = drm_dp_vsc_sdp_pack(&crtc_state->infoframes.vsc, &sdp);
		break;
	case HDMI_PACKET_TYPE_GAMUT_METADATA:
		len = intel_dp_hdr_metadata_infoframe_sdp_pack(dev_priv,
							       &crtc_state->infoframes.drm.drm,
							       &sdp, sizeof(sdp));
		break;
	default:
		MISSING_CASE(type);
		return;
	}

	if (drm_WARN_ON(&dev_priv->drm, len < 0))
		return;

	dig_port->write_infoframe(encoder, crtc_state, type, &sdp, len);
}

void intel_dp_set_infoframes(struct intel_encoder *encoder,
			     bool enable,
			     const struct intel_crtc_state *crtc_state,
			     const struct drm_connector_state *conn_state)
{
	struct drm_i915_private *dev_priv = to_i915(encoder->base.dev);
	i915_reg_t reg = HSW_TVIDEO_DIP_CTL(crtc_state->cpu_transcoder);
	u32 dip_enable = VIDEO_DIP_ENABLE_AVI_HSW | VIDEO_DIP_ENABLE_GCP_HSW |
			 VIDEO_DIP_ENABLE_VS_HSW | VIDEO_DIP_ENABLE_GMP_HSW |
			 VIDEO_DIP_ENABLE_SPD_HSW | VIDEO_DIP_ENABLE_DRM_GLK;
	u32 val = intel_de_read(dev_priv, reg) & ~dip_enable;

	/* TODO: Sanitize DSC enabling wrt. intel_dsc_dp_pps_write(). */
	if (!enable && HAS_DSC(dev_priv))
		val &= ~VDIP_ENABLE_PPS;

	/* When PSR is enabled, this routine doesn't disable VSC DIP */
	if (!crtc_state->has_psr)
		val &= ~VIDEO_DIP_ENABLE_VSC_HSW;

	intel_de_write(dev_priv, reg, val);
	intel_de_posting_read(dev_priv, reg);

	if (!enable)
		return;

	intel_write_dp_sdp(encoder, crtc_state, DP_SDP_VSC);

	intel_write_dp_sdp(encoder, crtc_state, HDMI_PACKET_TYPE_GAMUT_METADATA);
}

static int intel_dp_vsc_sdp_unpack(struct drm_dp_vsc_sdp *vsc,
				   const void *buffer, size_t size)
{
	const struct dp_sdp *sdp = buffer;

	if (size < sizeof(struct dp_sdp))
		return -EINVAL;

	memset(vsc, 0, sizeof(*vsc));

	if (sdp->sdp_header.HB0 != 0)
		return -EINVAL;

	if (sdp->sdp_header.HB1 != DP_SDP_VSC)
		return -EINVAL;

	vsc->sdp_type = sdp->sdp_header.HB1;
	vsc->revision = sdp->sdp_header.HB2;
	vsc->length = sdp->sdp_header.HB3;

	if ((sdp->sdp_header.HB2 == 0x2 && sdp->sdp_header.HB3 == 0x8) ||
	    (sdp->sdp_header.HB2 == 0x4 && sdp->sdp_header.HB3 == 0xe)) {
		/*
		 * - HB2 = 0x2, HB3 = 0x8
		 *   VSC SDP supporting 3D stereo + PSR
		 * - HB2 = 0x4, HB3 = 0xe
		 *   VSC SDP supporting 3D stereo + PSR2 with Y-coordinate of
		 *   first scan line of the SU region (applies to eDP v1.4b
		 *   and higher).
		 */
		return 0;
	} else if (sdp->sdp_header.HB2 == 0x5 && sdp->sdp_header.HB3 == 0x13) {
		/*
		 * - HB2 = 0x5, HB3 = 0x13
		 *   VSC SDP supporting 3D stereo + PSR2 + Pixel Encoding/Colorimetry
		 *   Format.
		 */
		vsc->pixelformat = (sdp->db[16] >> 4) & 0xf;
		vsc->colorimetry = sdp->db[16] & 0xf;
		vsc->dynamic_range = (sdp->db[17] >> 7) & 0x1;

		switch (sdp->db[17] & 0x7) {
		case 0x0:
			vsc->bpc = 6;
			break;
		case 0x1:
			vsc->bpc = 8;
			break;
		case 0x2:
			vsc->bpc = 10;
			break;
		case 0x3:
			vsc->bpc = 12;
			break;
		case 0x4:
			vsc->bpc = 16;
			break;
		default:
			MISSING_CASE(sdp->db[17] & 0x7);
			return -EINVAL;
		}

		vsc->content_type = sdp->db[18] & 0x7;
	} else {
		return -EINVAL;
	}

	return 0;
}

static int
intel_dp_hdr_metadata_infoframe_sdp_unpack(struct hdmi_drm_infoframe *drm_infoframe,
					   const void *buffer, size_t size)
{
	int ret;

	const struct dp_sdp *sdp = buffer;

	if (size < sizeof(struct dp_sdp))
		return -EINVAL;

	if (sdp->sdp_header.HB0 != 0)
		return -EINVAL;

	if (sdp->sdp_header.HB1 != HDMI_INFOFRAME_TYPE_DRM)
		return -EINVAL;

	/*
	 * Least Significant Eight Bits of (Data Byte Count – 1)
	 * 1Dh (i.e., Data Byte Count = 30 bytes).
	 */
	if (sdp->sdp_header.HB2 != 0x1D)
		return -EINVAL;

	/* Most Significant Two Bits of (Data Byte Count – 1), Clear to 00b. */
	if ((sdp->sdp_header.HB3 & 0x3) != 0)
		return -EINVAL;

	/* INFOFRAME SDP Version Number */
	if (((sdp->sdp_header.HB3 >> 2) & 0x3f) != 0x13)
		return -EINVAL;

	/* CTA Header Byte 2 (INFOFRAME Version Number) */
	if (sdp->db[0] != 1)
		return -EINVAL;

	/* CTA Header Byte 3 (Length of INFOFRAME): HDMI_DRM_INFOFRAME_SIZE */
	if (sdp->db[1] != HDMI_DRM_INFOFRAME_SIZE)
		return -EINVAL;

	ret = hdmi_drm_infoframe_unpack_only(drm_infoframe, &sdp->db[2],
					     HDMI_DRM_INFOFRAME_SIZE);

	return ret;
}

static void intel_read_dp_vsc_sdp(struct intel_encoder *encoder,
				  struct intel_crtc_state *crtc_state,
				  struct drm_dp_vsc_sdp *vsc)
{
	struct intel_digital_port *dig_port = enc_to_dig_port(encoder);
	struct drm_i915_private *dev_priv = to_i915(encoder->base.dev);
	unsigned int type = DP_SDP_VSC;
	struct dp_sdp sdp = {};
	int ret;

	if ((crtc_state->infoframes.enable &
	     intel_hdmi_infoframe_enable(type)) == 0)
		return;

	dig_port->read_infoframe(encoder, crtc_state, type, &sdp, sizeof(sdp));

	ret = intel_dp_vsc_sdp_unpack(vsc, &sdp, sizeof(sdp));

	if (ret)
		drm_dbg_kms(&dev_priv->drm, "Failed to unpack DP VSC SDP\n");
}

static void intel_read_dp_hdr_metadata_infoframe_sdp(struct intel_encoder *encoder,
						     struct intel_crtc_state *crtc_state,
						     struct hdmi_drm_infoframe *drm_infoframe)
{
	struct intel_digital_port *dig_port = enc_to_dig_port(encoder);
	struct drm_i915_private *dev_priv = to_i915(encoder->base.dev);
	unsigned int type = HDMI_PACKET_TYPE_GAMUT_METADATA;
	struct dp_sdp sdp = {};
	int ret;

	if ((crtc_state->infoframes.enable &
	    intel_hdmi_infoframe_enable(type)) == 0)
		return;

	dig_port->read_infoframe(encoder, crtc_state, type, &sdp,
				 sizeof(sdp));

	ret = intel_dp_hdr_metadata_infoframe_sdp_unpack(drm_infoframe, &sdp,
							 sizeof(sdp));

	if (ret)
		drm_dbg_kms(&dev_priv->drm,
			    "Failed to unpack DP HDR Metadata Infoframe SDP\n");
}

void intel_read_dp_sdp(struct intel_encoder *encoder,
		       struct intel_crtc_state *crtc_state,
		       unsigned int type)
{
	switch (type) {
	case DP_SDP_VSC:
		intel_read_dp_vsc_sdp(encoder, crtc_state,
				      &crtc_state->infoframes.vsc);
		break;
	case HDMI_PACKET_TYPE_GAMUT_METADATA:
		intel_read_dp_hdr_metadata_infoframe_sdp(encoder, crtc_state,
							 &crtc_state->infoframes.drm.drm);
		break;
	default:
		MISSING_CASE(type);
		break;
	}
}

static u8 intel_dp_autotest_link_training(struct intel_dp *intel_dp)
{
	struct drm_i915_private *i915 = dp_to_i915(intel_dp);
	int status = 0;
	int test_link_rate;
	u8 test_lane_count, test_link_bw;
	/* (DP CTS 1.2)
	 * 4.3.1.11
	 */
	/* Read the TEST_LANE_COUNT and TEST_LINK_RTAE fields (DP CTS 3.1.4) */
	status = drm_dp_dpcd_readb(&intel_dp->aux, DP_TEST_LANE_COUNT,
				   &test_lane_count);

	if (status <= 0) {
		drm_dbg_kms(&i915->drm, "Lane count read failed\n");
		return DP_TEST_NAK;
	}
	test_lane_count &= DP_MAX_LANE_COUNT_MASK;

	status = drm_dp_dpcd_readb(&intel_dp->aux, DP_TEST_LINK_RATE,
				   &test_link_bw);
	if (status <= 0) {
		drm_dbg_kms(&i915->drm, "Link Rate read failed\n");
		return DP_TEST_NAK;
	}
	test_link_rate = drm_dp_bw_code_to_link_rate(test_link_bw);

	/* Validate the requested link rate and lane count */
	if (!intel_dp_link_params_valid(intel_dp, test_link_rate,
					test_lane_count))
		return DP_TEST_NAK;

	intel_dp->compliance.test_lane_count = test_lane_count;
	intel_dp->compliance.test_link_rate = test_link_rate;

	return DP_TEST_ACK;
}

static u8 intel_dp_autotest_video_pattern(struct intel_dp *intel_dp)
{
	struct drm_i915_private *i915 = dp_to_i915(intel_dp);
	u8 test_pattern;
	u8 test_misc;
	__be16 h_width, v_height;
	int status = 0;

	/* Read the TEST_PATTERN (DP CTS 3.1.5) */
	status = drm_dp_dpcd_readb(&intel_dp->aux, DP_TEST_PATTERN,
				   &test_pattern);
	if (status <= 0) {
		drm_dbg_kms(&i915->drm, "Test pattern read failed\n");
		return DP_TEST_NAK;
	}
	if (test_pattern != DP_COLOR_RAMP)
		return DP_TEST_NAK;

	status = drm_dp_dpcd_read(&intel_dp->aux, DP_TEST_H_WIDTH_HI,
				  &h_width, 2);
	if (status <= 0) {
		drm_dbg_kms(&i915->drm, "H Width read failed\n");
		return DP_TEST_NAK;
	}

	status = drm_dp_dpcd_read(&intel_dp->aux, DP_TEST_V_HEIGHT_HI,
				  &v_height, 2);
	if (status <= 0) {
		drm_dbg_kms(&i915->drm, "V Height read failed\n");
		return DP_TEST_NAK;
	}

	status = drm_dp_dpcd_readb(&intel_dp->aux, DP_TEST_MISC0,
				   &test_misc);
	if (status <= 0) {
		drm_dbg_kms(&i915->drm, "TEST MISC read failed\n");
		return DP_TEST_NAK;
	}
	if ((test_misc & DP_TEST_COLOR_FORMAT_MASK) != DP_COLOR_FORMAT_RGB)
		return DP_TEST_NAK;
	if (test_misc & DP_TEST_DYNAMIC_RANGE_CEA)
		return DP_TEST_NAK;
	switch (test_misc & DP_TEST_BIT_DEPTH_MASK) {
	case DP_TEST_BIT_DEPTH_6:
		intel_dp->compliance.test_data.bpc = 6;
		break;
	case DP_TEST_BIT_DEPTH_8:
		intel_dp->compliance.test_data.bpc = 8;
		break;
	default:
		return DP_TEST_NAK;
	}

	intel_dp->compliance.test_data.video_pattern = test_pattern;
	intel_dp->compliance.test_data.hdisplay = be16_to_cpu(h_width);
	intel_dp->compliance.test_data.vdisplay = be16_to_cpu(v_height);
	/* Set test active flag here so userspace doesn't interrupt things */
	intel_dp->compliance.test_active = true;

	return DP_TEST_ACK;
}

static u8 intel_dp_autotest_edid(struct intel_dp *intel_dp)
{
	struct drm_i915_private *i915 = dp_to_i915(intel_dp);
	u8 test_result = DP_TEST_ACK;
	struct intel_connector *intel_connector = intel_dp->attached_connector;
	struct drm_connector *connector = &intel_connector->base;

	if (intel_connector->detect_edid == NULL ||
	    connector->edid_corrupt ||
	    intel_dp->aux.i2c_defer_count > 6) {
		/* Check EDID read for NACKs, DEFERs and corruption
		 * (DP CTS 1.2 Core r1.1)
		 *    4.2.2.4 : Failed EDID read, I2C_NAK
		 *    4.2.2.5 : Failed EDID read, I2C_DEFER
		 *    4.2.2.6 : EDID corruption detected
		 * Use failsafe mode for all cases
		 */
		if (intel_dp->aux.i2c_nack_count > 0 ||
			intel_dp->aux.i2c_defer_count > 0)
			drm_dbg_kms(&i915->drm,
				    "EDID read had %d NACKs, %d DEFERs\n",
				    intel_dp->aux.i2c_nack_count,
				    intel_dp->aux.i2c_defer_count);
		intel_dp->compliance.test_data.edid = INTEL_DP_RESOLUTION_FAILSAFE;
	} else {
		/* FIXME: Get rid of drm_edid_raw() */
		const struct edid *block = drm_edid_raw(intel_connector->detect_edid);

		/* We have to write the checksum of the last block read */
		block += block->extensions;

		if (drm_dp_dpcd_writeb(&intel_dp->aux, DP_TEST_EDID_CHECKSUM,
				       block->checksum) <= 0)
			drm_dbg_kms(&i915->drm,
				    "Failed to write EDID checksum\n");

		test_result = DP_TEST_ACK | DP_TEST_EDID_CHECKSUM_WRITE;
		intel_dp->compliance.test_data.edid = INTEL_DP_RESOLUTION_PREFERRED;
	}

	/* Set test active flag here so userspace doesn't interrupt things */
	intel_dp->compliance.test_active = true;

	return test_result;
}

static void intel_dp_phy_pattern_update(struct intel_dp *intel_dp,
					const struct intel_crtc_state *crtc_state)
{
	struct drm_i915_private *dev_priv =
			to_i915(dp_to_dig_port(intel_dp)->base.base.dev);
	struct drm_dp_phy_test_params *data =
			&intel_dp->compliance.test_data.phytest;
	struct intel_crtc *crtc = to_intel_crtc(crtc_state->uapi.crtc);
	struct intel_encoder *encoder = &dp_to_dig_port(intel_dp)->base;
	enum pipe pipe = crtc->pipe;
	u32 pattern_val;

	switch (data->phy_pattern) {
	case DP_LINK_QUAL_PATTERN_DISABLE:
		drm_dbg_kms(&dev_priv->drm, "Disable Phy Test Pattern\n");
		intel_de_write(dev_priv, DDI_DP_COMP_CTL(pipe), 0x0);
		if (DISPLAY_VER(dev_priv) >= 10)
			intel_de_rmw(dev_priv, dp_tp_ctl_reg(encoder, crtc_state),
				     DP_TP_CTL_TRAIN_PAT4_SEL_MASK | DP_TP_CTL_LINK_TRAIN_MASK,
				     DP_TP_CTL_LINK_TRAIN_NORMAL);
		break;
	case DP_LINK_QUAL_PATTERN_D10_2:
		drm_dbg_kms(&dev_priv->drm, "Set D10.2 Phy Test Pattern\n");
		intel_de_write(dev_priv, DDI_DP_COMP_CTL(pipe),
			       DDI_DP_COMP_CTL_ENABLE | DDI_DP_COMP_CTL_D10_2);
		break;
	case DP_LINK_QUAL_PATTERN_ERROR_RATE:
		drm_dbg_kms(&dev_priv->drm, "Set Error Count Phy Test Pattern\n");
		intel_de_write(dev_priv, DDI_DP_COMP_CTL(pipe),
			       DDI_DP_COMP_CTL_ENABLE |
			       DDI_DP_COMP_CTL_SCRAMBLED_0);
		break;
	case DP_LINK_QUAL_PATTERN_PRBS7:
		drm_dbg_kms(&dev_priv->drm, "Set PRBS7 Phy Test Pattern\n");
		intel_de_write(dev_priv, DDI_DP_COMP_CTL(pipe),
			       DDI_DP_COMP_CTL_ENABLE | DDI_DP_COMP_CTL_PRBS7);
		break;
	case DP_LINK_QUAL_PATTERN_80BIT_CUSTOM:
		/*
		 * FIXME: Ideally pattern should come from DPCD 0x250. As
		 * current firmware of DPR-100 could not set it, so hardcoding
		 * now for complaince test.
		 */
		drm_dbg_kms(&dev_priv->drm,
			    "Set 80Bit Custom Phy Test Pattern 0x3e0f83e0 0x0f83e0f8 0x0000f83e\n");
		pattern_val = 0x3e0f83e0;
		intel_de_write(dev_priv, DDI_DP_COMP_PAT(pipe, 0), pattern_val);
		pattern_val = 0x0f83e0f8;
		intel_de_write(dev_priv, DDI_DP_COMP_PAT(pipe, 1), pattern_val);
		pattern_val = 0x0000f83e;
		intel_de_write(dev_priv, DDI_DP_COMP_PAT(pipe, 2), pattern_val);
		intel_de_write(dev_priv, DDI_DP_COMP_CTL(pipe),
			       DDI_DP_COMP_CTL_ENABLE |
			       DDI_DP_COMP_CTL_CUSTOM80);
		break;
	case DP_LINK_QUAL_PATTERN_CP2520_PAT_1:
		/*
		 * FIXME: Ideally pattern should come from DPCD 0x24A. As
		 * current firmware of DPR-100 could not set it, so hardcoding
		 * now for complaince test.
		 */
		drm_dbg_kms(&dev_priv->drm, "Set HBR2 compliance Phy Test Pattern\n");
		pattern_val = 0xFB;
		intel_de_write(dev_priv, DDI_DP_COMP_CTL(pipe),
			       DDI_DP_COMP_CTL_ENABLE | DDI_DP_COMP_CTL_HBR2 |
			       pattern_val);
		break;
	case DP_LINK_QUAL_PATTERN_CP2520_PAT_3:
		if (DISPLAY_VER(dev_priv) < 10)  {
			drm_warn(&dev_priv->drm, "Platform does not support TPS4\n");
			break;
		}
		drm_dbg_kms(&dev_priv->drm, "Set TPS4 compliance Phy Test Pattern\n");
		intel_de_write(dev_priv, DDI_DP_COMP_CTL(pipe), 0x0);
		intel_de_rmw(dev_priv, dp_tp_ctl_reg(encoder, crtc_state),
			     DP_TP_CTL_TRAIN_PAT4_SEL_MASK | DP_TP_CTL_LINK_TRAIN_MASK,
			     DP_TP_CTL_TRAIN_PAT4_SEL_TP4A | DP_TP_CTL_LINK_TRAIN_PAT4);
		break;
	default:
		drm_warn(&dev_priv->drm, "Invalid Phy Test Pattern\n");
	}
}

static void intel_dp_process_phy_request(struct intel_dp *intel_dp,
					 const struct intel_crtc_state *crtc_state)
{
	struct drm_i915_private *i915 = dp_to_i915(intel_dp);
	struct drm_dp_phy_test_params *data =
		&intel_dp->compliance.test_data.phytest;
	u8 link_status[DP_LINK_STATUS_SIZE];

	if (drm_dp_dpcd_read_phy_link_status(&intel_dp->aux, DP_PHY_DPRX,
					     link_status) < 0) {
		drm_dbg_kms(&i915->drm, "failed to get link status\n");
		return;
	}

	/* retrieve vswing & pre-emphasis setting */
	intel_dp_get_adjust_train(intel_dp, crtc_state, DP_PHY_DPRX,
				  link_status);

	intel_dp_set_signal_levels(intel_dp, crtc_state, DP_PHY_DPRX);

	intel_dp_phy_pattern_update(intel_dp, crtc_state);

	drm_dp_dpcd_write(&intel_dp->aux, DP_TRAINING_LANE0_SET,
			  intel_dp->train_set, crtc_state->lane_count);

	drm_dp_set_phy_test_pattern(&intel_dp->aux, data,
				    intel_dp->dpcd[DP_DPCD_REV]);
}

static u8 intel_dp_autotest_phy_pattern(struct intel_dp *intel_dp)
{
	struct drm_i915_private *i915 = dp_to_i915(intel_dp);
	struct drm_dp_phy_test_params *data =
		&intel_dp->compliance.test_data.phytest;

	if (drm_dp_get_phy_test_pattern(&intel_dp->aux, data)) {
		drm_dbg_kms(&i915->drm, "DP Phy Test pattern AUX read failure\n");
		return DP_TEST_NAK;
	}

	/* Set test active flag here so userspace doesn't interrupt things */
	intel_dp->compliance.test_active = true;

	return DP_TEST_ACK;
}

static void intel_dp_handle_test_request(struct intel_dp *intel_dp)
{
	struct drm_i915_private *i915 = dp_to_i915(intel_dp);
	u8 response = DP_TEST_NAK;
	u8 request = 0;
	int status;

	status = drm_dp_dpcd_readb(&intel_dp->aux, DP_TEST_REQUEST, &request);
	if (status <= 0) {
		drm_dbg_kms(&i915->drm,
			    "Could not read test request from sink\n");
		goto update_status;
	}

	switch (request) {
	case DP_TEST_LINK_TRAINING:
		drm_dbg_kms(&i915->drm, "LINK_TRAINING test requested\n");
		response = intel_dp_autotest_link_training(intel_dp);
		break;
	case DP_TEST_LINK_VIDEO_PATTERN:
		drm_dbg_kms(&i915->drm, "TEST_PATTERN test requested\n");
		response = intel_dp_autotest_video_pattern(intel_dp);
		break;
	case DP_TEST_LINK_EDID_READ:
		drm_dbg_kms(&i915->drm, "EDID test requested\n");
		response = intel_dp_autotest_edid(intel_dp);
		break;
	case DP_TEST_LINK_PHY_TEST_PATTERN:
		drm_dbg_kms(&i915->drm, "PHY_PATTERN test requested\n");
		response = intel_dp_autotest_phy_pattern(intel_dp);
		break;
	default:
		drm_dbg_kms(&i915->drm, "Invalid test request '%02x'\n",
			    request);
		break;
	}

	if (response & DP_TEST_ACK)
		intel_dp->compliance.test_type = request;

update_status:
	status = drm_dp_dpcd_writeb(&intel_dp->aux, DP_TEST_RESPONSE, response);
	if (status <= 0)
		drm_dbg_kms(&i915->drm,
			    "Could not write test response to sink\n");
}

static bool intel_dp_link_ok(struct intel_dp *intel_dp,
			     u8 link_status[DP_LINK_STATUS_SIZE])
{
	struct intel_encoder *encoder = &dp_to_dig_port(intel_dp)->base;
	struct drm_i915_private *i915 = to_i915(encoder->base.dev);
	bool uhbr = intel_dp->link_rate >= 1000000;
	bool ok;

	if (uhbr)
		ok = drm_dp_128b132b_lane_channel_eq_done(link_status,
							  intel_dp->lane_count);
	else
		ok = drm_dp_channel_eq_ok(link_status, intel_dp->lane_count);

	if (ok)
		return true;

	intel_dp_dump_link_status(intel_dp, DP_PHY_DPRX, link_status);
	drm_dbg_kms(&i915->drm,
		    "[ENCODER:%d:%s] %s link not ok, retraining\n",
		    encoder->base.base.id, encoder->base.name,
		    uhbr ? "128b/132b" : "8b/10b");

	return false;
}

static void
intel_dp_mst_hpd_irq(struct intel_dp *intel_dp, u8 *esi, u8 *ack)
{
	bool handled = false;

	drm_dp_mst_hpd_irq_handle_event(&intel_dp->mst_mgr, esi, ack, &handled);

	if (esi[1] & DP_CP_IRQ) {
		intel_hdcp_handle_cp_irq(intel_dp->attached_connector);
		ack[1] |= DP_CP_IRQ;
	}
}

static bool intel_dp_mst_link_status(struct intel_dp *intel_dp)
{
	struct intel_encoder *encoder = &dp_to_dig_port(intel_dp)->base;
	struct drm_i915_private *i915 = to_i915(encoder->base.dev);
	u8 link_status[DP_LINK_STATUS_SIZE] = {};
	const size_t esi_link_status_size = DP_LINK_STATUS_SIZE - 2;

	if (drm_dp_dpcd_read(&intel_dp->aux, DP_LANE0_1_STATUS_ESI, link_status,
			     esi_link_status_size) != esi_link_status_size) {
		drm_err(&i915->drm,
			"[ENCODER:%d:%s] Failed to read link status\n",
			encoder->base.base.id, encoder->base.name);
		return false;
	}

	return intel_dp_link_ok(intel_dp, link_status);
}

/**
 * intel_dp_check_mst_status - service any pending MST interrupts, check link status
 * @intel_dp: Intel DP struct
 *
 * Read any pending MST interrupts, call MST core to handle these and ack the
 * interrupts. Check if the main and AUX link state is ok.
 *
 * Returns:
 * - %true if pending interrupts were serviced (or no interrupts were
 *   pending) w/o detecting an error condition.
 * - %false if an error condition - like AUX failure or a loss of link - is
 *   detected, or another condition - like a DP tunnel BW state change - needs
 *   servicing from the hotplug work.
 */
static bool
intel_dp_check_mst_status(struct intel_dp *intel_dp)
{
	struct drm_i915_private *i915 = dp_to_i915(intel_dp);
	bool link_ok = true;
	bool reprobe_needed = false;

	drm_WARN_ON_ONCE(&i915->drm, intel_dp->active_mst_links < 0);

	for (;;) {
		u8 esi[4] = {};
		u8 ack[4] = {};

		if (!intel_dp_get_sink_irq_esi(intel_dp, esi)) {
			drm_dbg_kms(&i915->drm,
				    "failed to get ESI - device may have failed\n");
			link_ok = false;

			break;
		}

		drm_dbg_kms(&i915->drm, "DPRX ESI: %4ph\n", esi);

		if (intel_dp->active_mst_links > 0 && link_ok &&
		    esi[3] & LINK_STATUS_CHANGED) {
			if (!intel_dp_mst_link_status(intel_dp))
				link_ok = false;
			ack[3] |= LINK_STATUS_CHANGED;
		}

		intel_dp_mst_hpd_irq(intel_dp, esi, ack);

		if (esi[3] & DP_TUNNELING_IRQ) {
			if (drm_dp_tunnel_handle_irq(i915->display.dp_tunnel_mgr,
						     &intel_dp->aux))
				reprobe_needed = true;
			ack[3] |= DP_TUNNELING_IRQ;
		}

		if (!memchr_inv(ack, 0, sizeof(ack)))
			break;

		if (!intel_dp_ack_sink_irq_esi(intel_dp, ack))
			drm_dbg_kms(&i915->drm, "Failed to ack ESI\n");

		if (ack[1] & (DP_DOWN_REP_MSG_RDY | DP_UP_REQ_MSG_RDY))
			drm_dp_mst_hpd_irq_send_new_request(&intel_dp->mst_mgr);
	}

	return link_ok && !reprobe_needed;
}

static void
intel_dp_handle_hdmi_link_status_change(struct intel_dp *intel_dp)
{
	bool is_active;
	u8 buf = 0;

	is_active = drm_dp_pcon_hdmi_link_active(&intel_dp->aux);
	if (intel_dp->frl.is_trained && !is_active) {
		if (drm_dp_dpcd_readb(&intel_dp->aux, DP_PCON_HDMI_LINK_CONFIG_1, &buf) < 0)
			return;

		buf &=  ~DP_PCON_ENABLE_HDMI_LINK;
		if (drm_dp_dpcd_writeb(&intel_dp->aux, DP_PCON_HDMI_LINK_CONFIG_1, buf) < 0)
			return;

		drm_dp_pcon_hdmi_frl_link_error_count(&intel_dp->aux, &intel_dp->attached_connector->base);

		intel_dp->frl.is_trained = false;

		/* Restart FRL training or fall back to TMDS mode */
		intel_dp_check_frl_training(intel_dp);
	}
}

static bool
intel_dp_needs_link_retrain(struct intel_dp *intel_dp)
{
	u8 link_status[DP_LINK_STATUS_SIZE];

	if (!intel_dp->link_trained)
		return false;

	/*
	 * While PSR source HW is enabled, it will control main-link sending
	 * frames, enabling and disabling it so trying to do a retrain will fail
	 * as the link would or not be on or it could mix training patterns
	 * and frame data at the same time causing retrain to fail.
	 * Also when exiting PSR, HW will retrain the link anyways fixing
	 * any link status error.
	 */
	if (intel_psr_enabled(intel_dp))
		return false;

	if (drm_dp_dpcd_read_phy_link_status(&intel_dp->aux, DP_PHY_DPRX,
					     link_status) < 0)
		return false;

	/*
	 * Validate the cached values of intel_dp->link_rate and
	 * intel_dp->lane_count before attempting to retrain.
	 *
	 * FIXME would be nice to user the crtc state here, but since
	 * we need to call this from the short HPD handler that seems
	 * a bit hard.
	 */
	if (!intel_dp_link_params_valid(intel_dp, intel_dp->link_rate,
					intel_dp->lane_count))
		return false;

	/* Retrain if link not ok */
	return !intel_dp_link_ok(intel_dp, link_status);
}

static bool intel_dp_has_connector(struct intel_dp *intel_dp,
				   const struct drm_connector_state *conn_state)
{
	struct drm_i915_private *i915 = dp_to_i915(intel_dp);
	struct intel_encoder *encoder;
	enum pipe pipe;

	if (!conn_state->best_encoder)
		return false;

	/* SST */
	encoder = &dp_to_dig_port(intel_dp)->base;
	if (conn_state->best_encoder == &encoder->base)
		return true;

	/* MST */
	for_each_pipe(i915, pipe) {
		encoder = &intel_dp->mst_encoders[pipe]->base;
		if (conn_state->best_encoder == &encoder->base)
			return true;
	}

	return false;
}

int intel_dp_get_active_pipes(struct intel_dp *intel_dp,
			      struct drm_modeset_acquire_ctx *ctx,
			      u8 *pipe_mask)
{
	struct drm_i915_private *i915 = dp_to_i915(intel_dp);
	struct drm_connector_list_iter conn_iter;
	struct intel_connector *connector;
	int ret = 0;

	*pipe_mask = 0;

	drm_connector_list_iter_begin(&i915->drm, &conn_iter);
	for_each_intel_connector_iter(connector, &conn_iter) {
		struct drm_connector_state *conn_state =
			connector->base.state;
		struct intel_crtc_state *crtc_state;
		struct intel_crtc *crtc;

		if (!intel_dp_has_connector(intel_dp, conn_state))
			continue;

		crtc = to_intel_crtc(conn_state->crtc);
		if (!crtc)
			continue;

		ret = drm_modeset_lock(&crtc->base.mutex, ctx);
		if (ret)
			break;

		crtc_state = to_intel_crtc_state(crtc->base.state);

		drm_WARN_ON(&i915->drm, !intel_crtc_has_dp_encoder(crtc_state));

		if (!crtc_state->hw.active)
			continue;

		if (conn_state->commit)
			drm_WARN_ON(&i915->drm,
				    !wait_for_completion_timeout(&conn_state->commit->hw_done,
								 msecs_to_jiffies(5000)));

		*pipe_mask |= BIT(crtc->pipe);
	}
	drm_connector_list_iter_end(&conn_iter);

	return ret;
}

static bool intel_dp_is_connected(struct intel_dp *intel_dp)
{
	struct intel_connector *connector = intel_dp->attached_connector;

	return connector->base.status == connector_status_connected ||
		intel_dp->is_mst;
}

int intel_dp_retrain_link(struct intel_encoder *encoder,
			  struct drm_modeset_acquire_ctx *ctx)
{
	struct drm_i915_private *dev_priv = to_i915(encoder->base.dev);
	struct intel_dp *intel_dp = enc_to_intel_dp(encoder);
	struct intel_crtc *crtc;
	u8 pipe_mask;
	int ret;

	if (!intel_dp_is_connected(intel_dp))
		return 0;

	ret = drm_modeset_lock(&dev_priv->drm.mode_config.connection_mutex,
			       ctx);
	if (ret)
		return ret;

	if (!intel_dp_needs_link_retrain(intel_dp))
		return 0;

	ret = intel_dp_get_active_pipes(intel_dp, ctx, &pipe_mask);
	if (ret)
		return ret;

	if (pipe_mask == 0)
		return 0;

	if (!intel_dp_needs_link_retrain(intel_dp))
		return 0;

	drm_dbg_kms(&dev_priv->drm, "[ENCODER:%d:%s] retraining link\n",
		    encoder->base.base.id, encoder->base.name);

	for_each_intel_crtc_in_pipe_mask(&dev_priv->drm, crtc, pipe_mask) {
		const struct intel_crtc_state *crtc_state =
			to_intel_crtc_state(crtc->base.state);

		/* Suppress underruns caused by re-training */
		intel_set_cpu_fifo_underrun_reporting(dev_priv, crtc->pipe, false);
		if (crtc_state->has_pch_encoder)
			intel_set_pch_fifo_underrun_reporting(dev_priv,
							      intel_crtc_pch_transcoder(crtc), false);
	}

	for_each_intel_crtc_in_pipe_mask(&dev_priv->drm, crtc, pipe_mask) {
		const struct intel_crtc_state *crtc_state =
			to_intel_crtc_state(crtc->base.state);

		/* retrain on the MST master transcoder */
		if (DISPLAY_VER(dev_priv) >= 12 &&
		    intel_crtc_has_type(crtc_state, INTEL_OUTPUT_DP_MST) &&
		    !intel_dp_mst_is_master_trans(crtc_state))
			continue;

		intel_dp_check_frl_training(intel_dp);
		intel_dp_pcon_dsc_configure(intel_dp, crtc_state);
		intel_dp_start_link_train(intel_dp, crtc_state);
		intel_dp_stop_link_train(intel_dp, crtc_state);
		break;
	}

	for_each_intel_crtc_in_pipe_mask(&dev_priv->drm, crtc, pipe_mask) {
		const struct intel_crtc_state *crtc_state =
			to_intel_crtc_state(crtc->base.state);

		/* Keep underrun reporting disabled until things are stable */
		intel_crtc_wait_for_next_vblank(crtc);

		intel_set_cpu_fifo_underrun_reporting(dev_priv, crtc->pipe, true);
		if (crtc_state->has_pch_encoder)
			intel_set_pch_fifo_underrun_reporting(dev_priv,
							      intel_crtc_pch_transcoder(crtc), true);
	}

	return 0;
}

static int intel_dp_prep_phy_test(struct intel_dp *intel_dp,
				  struct drm_modeset_acquire_ctx *ctx,
				  u8 *pipe_mask)
{
	struct drm_i915_private *i915 = dp_to_i915(intel_dp);
	struct drm_connector_list_iter conn_iter;
	struct intel_connector *connector;
	int ret = 0;

	*pipe_mask = 0;

	drm_connector_list_iter_begin(&i915->drm, &conn_iter);
	for_each_intel_connector_iter(connector, &conn_iter) {
		struct drm_connector_state *conn_state =
			connector->base.state;
		struct intel_crtc_state *crtc_state;
		struct intel_crtc *crtc;

		if (!intel_dp_has_connector(intel_dp, conn_state))
			continue;

		crtc = to_intel_crtc(conn_state->crtc);
		if (!crtc)
			continue;

		ret = drm_modeset_lock(&crtc->base.mutex, ctx);
		if (ret)
			break;

		crtc_state = to_intel_crtc_state(crtc->base.state);

		drm_WARN_ON(&i915->drm, !intel_crtc_has_dp_encoder(crtc_state));

		if (!crtc_state->hw.active)
			continue;

		if (conn_state->commit &&
		    !try_wait_for_completion(&conn_state->commit->hw_done))
			continue;

		*pipe_mask |= BIT(crtc->pipe);
	}
	drm_connector_list_iter_end(&conn_iter);

	return ret;
}

static int intel_dp_do_phy_test(struct intel_encoder *encoder,
				struct drm_modeset_acquire_ctx *ctx)
{
	struct drm_i915_private *dev_priv = to_i915(encoder->base.dev);
	struct intel_dp *intel_dp = enc_to_intel_dp(encoder);
	struct intel_crtc *crtc;
	u8 pipe_mask;
	int ret;

	ret = drm_modeset_lock(&dev_priv->drm.mode_config.connection_mutex,
			       ctx);
	if (ret)
		return ret;

	ret = intel_dp_prep_phy_test(intel_dp, ctx, &pipe_mask);
	if (ret)
		return ret;

	if (pipe_mask == 0)
		return 0;

	drm_dbg_kms(&dev_priv->drm, "[ENCODER:%d:%s] PHY test\n",
		    encoder->base.base.id, encoder->base.name);

	for_each_intel_crtc_in_pipe_mask(&dev_priv->drm, crtc, pipe_mask) {
		const struct intel_crtc_state *crtc_state =
			to_intel_crtc_state(crtc->base.state);

		/* test on the MST master transcoder */
		if (DISPLAY_VER(dev_priv) >= 12 &&
		    intel_crtc_has_type(crtc_state, INTEL_OUTPUT_DP_MST) &&
		    !intel_dp_mst_is_master_trans(crtc_state))
			continue;

		intel_dp_process_phy_request(intel_dp, crtc_state);
		break;
	}

	return 0;
}

void intel_dp_phy_test(struct intel_encoder *encoder)
{
	struct drm_modeset_acquire_ctx ctx;
	int ret;

	drm_modeset_acquire_init(&ctx, 0);

	for (;;) {
		ret = intel_dp_do_phy_test(encoder, &ctx);

		if (ret == -EDEADLK) {
			drm_modeset_backoff(&ctx);
			continue;
		}

		break;
	}

	drm_modeset_drop_locks(&ctx);
	drm_modeset_acquire_fini(&ctx);
	drm_WARN(encoder->base.dev, ret,
		 "Acquiring modeset locks failed with %i\n", ret);
}

static void intel_dp_check_device_service_irq(struct intel_dp *intel_dp)
{
	struct drm_i915_private *i915 = dp_to_i915(intel_dp);
	u8 val;

	if (intel_dp->dpcd[DP_DPCD_REV] < 0x11)
		return;

	if (drm_dp_dpcd_readb(&intel_dp->aux,
			      DP_DEVICE_SERVICE_IRQ_VECTOR, &val) != 1 || !val)
		return;

	drm_dp_dpcd_writeb(&intel_dp->aux, DP_DEVICE_SERVICE_IRQ_VECTOR, val);

	if (val & DP_AUTOMATED_TEST_REQUEST)
		intel_dp_handle_test_request(intel_dp);

	if (val & DP_CP_IRQ)
		intel_hdcp_handle_cp_irq(intel_dp->attached_connector);

	if (val & DP_SINK_SPECIFIC_IRQ)
		drm_dbg_kms(&i915->drm, "Sink specific irq unhandled\n");
}

static bool intel_dp_check_link_service_irq(struct intel_dp *intel_dp)
{
	struct drm_i915_private *i915 = dp_to_i915(intel_dp);
	bool reprobe_needed = false;
	u8 val;

	if (intel_dp->dpcd[DP_DPCD_REV] < 0x11)
		return false;

	if (drm_dp_dpcd_readb(&intel_dp->aux,
			      DP_LINK_SERVICE_IRQ_VECTOR_ESI0, &val) != 1 || !val)
		return false;

	if ((val & DP_TUNNELING_IRQ) &&
	    drm_dp_tunnel_handle_irq(i915->display.dp_tunnel_mgr,
				     &intel_dp->aux))
		reprobe_needed = true;

	if (drm_dp_dpcd_writeb(&intel_dp->aux,
			       DP_LINK_SERVICE_IRQ_VECTOR_ESI0, val) != 1)
		return reprobe_needed;

	if (val & HDMI_LINK_STATUS_CHANGED)
		intel_dp_handle_hdmi_link_status_change(intel_dp);

	return reprobe_needed;
}

/*
 * According to DP spec
 * 5.1.2:
 *  1. Read DPCD
 *  2. Configure link according to Receiver Capabilities
 *  3. Use Link Training from 2.5.3.3 and 3.5.1.3
 *  4. Check link status on receipt of hot-plug interrupt
 *
 * intel_dp_short_pulse -  handles short pulse interrupts
 * when full detection is not required.
 * Returns %true if short pulse is handled and full detection
 * is NOT required and %false otherwise.
 */
static bool
intel_dp_short_pulse(struct intel_dp *intel_dp)
{
	struct drm_i915_private *dev_priv = dp_to_i915(intel_dp);
	u8 old_sink_count = intel_dp->sink_count;
	bool reprobe_needed = false;
	bool ret;

	/*
	 * Clearing compliance test variables to allow capturing
	 * of values for next automated test request.
	 */
	memset(&intel_dp->compliance, 0, sizeof(intel_dp->compliance));

	/*
	 * Now read the DPCD to see if it's actually running
	 * If the current value of sink count doesn't match with
	 * the value that was stored earlier or dpcd read failed
	 * we need to do full detection
	 */
	ret = intel_dp_get_dpcd(intel_dp);

	if ((old_sink_count != intel_dp->sink_count) || !ret) {
		/* No need to proceed if we are going to do full detect */
		return false;
	}

	intel_dp_check_device_service_irq(intel_dp);
	reprobe_needed = intel_dp_check_link_service_irq(intel_dp);

	/* Handle CEC interrupts, if any */
	drm_dp_cec_irq(&intel_dp->aux);

	/* defer to the hotplug work for link retraining if needed */
	if (intel_dp_needs_link_retrain(intel_dp))
		return false;

	intel_psr_short_pulse(intel_dp);

	switch (intel_dp->compliance.test_type) {
	case DP_TEST_LINK_TRAINING:
		drm_dbg_kms(&dev_priv->drm,
			    "Link Training Compliance Test requested\n");
		/* Send a Hotplug Uevent to userspace to start modeset */
		drm_kms_helper_hotplug_event(&dev_priv->drm);
		break;
	case DP_TEST_LINK_PHY_TEST_PATTERN:
		drm_dbg_kms(&dev_priv->drm,
			    "PHY test pattern Compliance Test requested\n");
		/*
		 * Schedule long hpd to do the test
		 *
		 * FIXME get rid of the ad-hoc phy test modeset code
		 * and properly incorporate it into the normal modeset.
		 */
		reprobe_needed = true;
	}

	return !reprobe_needed;
}

/* XXX this is probably wrong for multiple downstream ports */
static enum drm_connector_status
intel_dp_detect_dpcd(struct intel_dp *intel_dp)
{
	struct drm_i915_private *i915 = dp_to_i915(intel_dp);
	struct intel_digital_port *dig_port = dp_to_dig_port(intel_dp);
	u8 *dpcd = intel_dp->dpcd;
	u8 type;

	if (drm_WARN_ON(&i915->drm, intel_dp_is_edp(intel_dp)))
		return connector_status_connected;

	lspcon_resume(dig_port);

	if (!intel_dp_get_dpcd(intel_dp))
		return connector_status_disconnected;

	/* if there's no downstream port, we're done */
	if (!drm_dp_is_branch(dpcd))
		return connector_status_connected;

	/* If we're HPD-aware, SINK_COUNT changes dynamically */
	if (intel_dp_has_sink_count(intel_dp) &&
	    intel_dp->downstream_ports[0] & DP_DS_PORT_HPD) {
		return intel_dp->sink_count ?
		connector_status_connected : connector_status_disconnected;
	}

	if (intel_dp_can_mst(intel_dp))
		return connector_status_connected;

	/* If no HPD, poke DDC gently */
	if (drm_probe_ddc(&intel_dp->aux.ddc))
		return connector_status_connected;

	/* Well we tried, say unknown for unreliable port types */
	if (intel_dp->dpcd[DP_DPCD_REV] >= 0x11) {
		type = intel_dp->downstream_ports[0] & DP_DS_PORT_TYPE_MASK;
		if (type == DP_DS_PORT_TYPE_VGA ||
		    type == DP_DS_PORT_TYPE_NON_EDID)
			return connector_status_unknown;
	} else {
		type = intel_dp->dpcd[DP_DOWNSTREAMPORT_PRESENT] &
			DP_DWN_STRM_PORT_TYPE_MASK;
		if (type == DP_DWN_STRM_PORT_TYPE_ANALOG ||
		    type == DP_DWN_STRM_PORT_TYPE_OTHER)
			return connector_status_unknown;
	}

	/* Anything else is out of spec, warn and ignore */
	drm_dbg_kms(&i915->drm, "Broken DP branch device, ignoring\n");
	return connector_status_disconnected;
}

static enum drm_connector_status
edp_detect(struct intel_dp *intel_dp)
{
	return connector_status_connected;
}

void intel_digital_port_lock(struct intel_encoder *encoder)
{
	struct intel_digital_port *dig_port = enc_to_dig_port(encoder);

	if (dig_port->lock)
		dig_port->lock(dig_port);
}

void intel_digital_port_unlock(struct intel_encoder *encoder)
{
	struct intel_digital_port *dig_port = enc_to_dig_port(encoder);

	if (dig_port->unlock)
		dig_port->unlock(dig_port);
}

/*
 * intel_digital_port_connected_locked - is the specified port connected?
 * @encoder: intel_encoder
 *
 * In cases where there's a connector physically connected but it can't be used
 * by our hardware we also return false, since the rest of the driver should
 * pretty much treat the port as disconnected. This is relevant for type-C
 * (starting on ICL) where there's ownership involved.
 *
 * The caller must hold the lock acquired by calling intel_digital_port_lock()
 * when calling this function.
 *
 * Return %true if port is connected, %false otherwise.
 */
bool intel_digital_port_connected_locked(struct intel_encoder *encoder)
{
	struct drm_i915_private *dev_priv = to_i915(encoder->base.dev);
	struct intel_digital_port *dig_port = enc_to_dig_port(encoder);
	bool is_glitch_free = intel_tc_port_handles_hpd_glitches(dig_port);
	bool is_connected = false;
	intel_wakeref_t wakeref;

	with_intel_display_power(dev_priv, POWER_DOMAIN_DISPLAY_CORE, wakeref) {
		unsigned long wait_expires = jiffies + msecs_to_jiffies_timeout(4);

		do {
			is_connected = dig_port->connected(encoder);
			if (is_connected || is_glitch_free)
				break;
			usleep_range(10, 30);
		} while (time_before(jiffies, wait_expires));
	}

	return is_connected;
}

bool intel_digital_port_connected(struct intel_encoder *encoder)
{
	bool ret;

	intel_digital_port_lock(encoder);
	ret = intel_digital_port_connected_locked(encoder);
	intel_digital_port_unlock(encoder);

	return ret;
}

static const struct drm_edid *
intel_dp_get_edid(struct intel_dp *intel_dp)
{
	struct intel_connector *connector = intel_dp->attached_connector;
	const struct drm_edid *fixed_edid = connector->panel.fixed_edid;

	/* Use panel fixed edid if we have one */
	if (fixed_edid) {
		/* invalid edid */
		if (IS_ERR(fixed_edid))
			return NULL;

		return drm_edid_dup(fixed_edid);
	}

	return drm_edid_read_ddc(&connector->base, &intel_dp->aux.ddc);
}

static void
intel_dp_update_dfp(struct intel_dp *intel_dp,
		    const struct drm_edid *drm_edid)
{
	struct drm_i915_private *i915 = dp_to_i915(intel_dp);
	struct intel_connector *connector = intel_dp->attached_connector;

	intel_dp->dfp.max_bpc =
		drm_dp_downstream_max_bpc(intel_dp->dpcd,
					  intel_dp->downstream_ports, drm_edid);

	intel_dp->dfp.max_dotclock =
		drm_dp_downstream_max_dotclock(intel_dp->dpcd,
					       intel_dp->downstream_ports);

	intel_dp->dfp.min_tmds_clock =
		drm_dp_downstream_min_tmds_clock(intel_dp->dpcd,
						 intel_dp->downstream_ports,
						 drm_edid);
	intel_dp->dfp.max_tmds_clock =
		drm_dp_downstream_max_tmds_clock(intel_dp->dpcd,
						 intel_dp->downstream_ports,
						 drm_edid);

	intel_dp->dfp.pcon_max_frl_bw =
		drm_dp_get_pcon_max_frl_bw(intel_dp->dpcd,
					   intel_dp->downstream_ports);

	drm_dbg_kms(&i915->drm,
		    "[CONNECTOR:%d:%s] DFP max bpc %d, max dotclock %d, TMDS clock %d-%d, PCON Max FRL BW %dGbps\n",
		    connector->base.base.id, connector->base.name,
		    intel_dp->dfp.max_bpc,
		    intel_dp->dfp.max_dotclock,
		    intel_dp->dfp.min_tmds_clock,
		    intel_dp->dfp.max_tmds_clock,
		    intel_dp->dfp.pcon_max_frl_bw);

	intel_dp_get_pcon_dsc_cap(intel_dp);
}

static bool
intel_dp_can_ycbcr420(struct intel_dp *intel_dp)
{
	if (source_can_output(intel_dp, INTEL_OUTPUT_FORMAT_YCBCR420) &&
	    (!drm_dp_is_branch(intel_dp->dpcd) || intel_dp->dfp.ycbcr420_passthrough))
		return true;

	if (source_can_output(intel_dp, INTEL_OUTPUT_FORMAT_RGB) &&
	    dfp_can_convert_from_rgb(intel_dp, INTEL_OUTPUT_FORMAT_YCBCR420))
		return true;

	if (source_can_output(intel_dp, INTEL_OUTPUT_FORMAT_YCBCR444) &&
	    dfp_can_convert_from_ycbcr444(intel_dp, INTEL_OUTPUT_FORMAT_YCBCR420))
		return true;

	return false;
}

static void
intel_dp_update_420(struct intel_dp *intel_dp)
{
	struct drm_i915_private *i915 = dp_to_i915(intel_dp);
	struct intel_connector *connector = intel_dp->attached_connector;

	intel_dp->dfp.ycbcr420_passthrough =
		drm_dp_downstream_420_passthrough(intel_dp->dpcd,
						  intel_dp->downstream_ports);
	/* on-board LSPCON always assumed to support 4:4:4->4:2:0 conversion */
	intel_dp->dfp.ycbcr_444_to_420 =
		dp_to_dig_port(intel_dp)->lspcon.active ||
		drm_dp_downstream_444_to_420_conversion(intel_dp->dpcd,
							intel_dp->downstream_ports);
	intel_dp->dfp.rgb_to_ycbcr =
		drm_dp_downstream_rgb_to_ycbcr_conversion(intel_dp->dpcd,
							  intel_dp->downstream_ports,
							  DP_DS_HDMI_BT709_RGB_YCBCR_CONV);

	connector->base.ycbcr_420_allowed = intel_dp_can_ycbcr420(intel_dp);

	drm_dbg_kms(&i915->drm,
		    "[CONNECTOR:%d:%s] RGB->YcbCr conversion? %s, YCbCr 4:2:0 allowed? %s, YCbCr 4:4:4->4:2:0 conversion? %s\n",
		    connector->base.base.id, connector->base.name,
		    str_yes_no(intel_dp->dfp.rgb_to_ycbcr),
		    str_yes_no(connector->base.ycbcr_420_allowed),
		    str_yes_no(intel_dp->dfp.ycbcr_444_to_420));
}

static void
intel_dp_set_edid(struct intel_dp *intel_dp)
{
	struct drm_i915_private *i915 = dp_to_i915(intel_dp);
	struct intel_connector *connector = intel_dp->attached_connector;
	const struct drm_edid *drm_edid;
	bool vrr_capable;

	intel_dp_unset_edid(intel_dp);
	drm_edid = intel_dp_get_edid(intel_dp);
	connector->detect_edid = drm_edid;

	/* Below we depend on display info having been updated */
	drm_edid_connector_update(&connector->base, drm_edid);

	vrr_capable = intel_vrr_is_capable(connector);
	drm_dbg_kms(&i915->drm, "[CONNECTOR:%d:%s] VRR capable: %s\n",
		    connector->base.base.id, connector->base.name, str_yes_no(vrr_capable));
	drm_connector_set_vrr_capable_property(&connector->base, vrr_capable);

	intel_dp_update_dfp(intel_dp, drm_edid);
	intel_dp_update_420(intel_dp);

	drm_dp_cec_attach(&intel_dp->aux,
			  connector->base.display_info.source_physical_address);
}

static void
intel_dp_unset_edid(struct intel_dp *intel_dp)
{
	struct intel_connector *connector = intel_dp->attached_connector;

	drm_dp_cec_unset_edid(&intel_dp->aux);
	drm_edid_free(connector->detect_edid);
	connector->detect_edid = NULL;

	intel_dp->dfp.max_bpc = 0;
	intel_dp->dfp.max_dotclock = 0;
	intel_dp->dfp.min_tmds_clock = 0;
	intel_dp->dfp.max_tmds_clock = 0;

	intel_dp->dfp.pcon_max_frl_bw = 0;

	intel_dp->dfp.ycbcr_444_to_420 = false;
	connector->base.ycbcr_420_allowed = false;

	drm_connector_set_vrr_capable_property(&connector->base,
					       false);
}

static void
intel_dp_detect_dsc_caps(struct intel_dp *intel_dp, struct intel_connector *connector)
{
	struct drm_i915_private *i915 = dp_to_i915(intel_dp);

	/* Read DP Sink DSC Cap DPCD regs for DP v1.4 */
	if (!HAS_DSC(i915))
		return;

	if (intel_dp_is_edp(intel_dp))
		intel_edp_get_dsc_sink_cap(intel_dp->edp_dpcd[0],
					   connector);
	else
		intel_dp_get_dsc_sink_cap(intel_dp->dpcd[DP_DPCD_REV],
					  connector);
}

static int
intel_dp_detect(struct drm_connector *connector,
		struct drm_modeset_acquire_ctx *ctx,
		bool force)
{
	struct drm_i915_private *dev_priv = to_i915(connector->dev);
	struct intel_connector *intel_connector =
		to_intel_connector(connector);
	struct intel_dp *intel_dp = intel_attached_dp(intel_connector);
	struct intel_digital_port *dig_port = dp_to_dig_port(intel_dp);
	struct intel_encoder *encoder = &dig_port->base;
	enum drm_connector_status status;
	int ret;

	drm_dbg_kms(&dev_priv->drm, "[CONNECTOR:%d:%s]\n",
		    connector->base.id, connector->name);
	drm_WARN_ON(&dev_priv->drm,
		    !drm_modeset_is_locked(&dev_priv->drm.mode_config.connection_mutex));

	if (!intel_display_device_enabled(dev_priv))
		return connector_status_disconnected;

	if (!intel_display_driver_check_access(dev_priv))
		return connector->status;

	/* Can't disconnect eDP */
	if (intel_dp_is_edp(intel_dp))
		status = edp_detect(intel_dp);
	else if (intel_digital_port_connected(encoder))
		status = intel_dp_detect_dpcd(intel_dp);
	else
		status = connector_status_disconnected;

	if (status == connector_status_disconnected) {
		memset(&intel_dp->compliance, 0, sizeof(intel_dp->compliance));
		memset(intel_connector->dp.dsc_dpcd, 0, sizeof(intel_connector->dp.dsc_dpcd));
		intel_dp->psr.sink_panel_replay_support = false;

		if (intel_dp->is_mst) {
			drm_dbg_kms(&dev_priv->drm,
				    "MST device may have disappeared %d vs %d\n",
				    intel_dp->is_mst,
				    intel_dp->mst_mgr.mst_state);
			intel_dp->is_mst = false;
			drm_dp_mst_topology_mgr_set_mst(&intel_dp->mst_mgr,
							intel_dp->is_mst);
		}

		intel_dp_tunnel_disconnect(intel_dp);

		goto out;
	}

<<<<<<< HEAD
	if (!intel_dp_is_edp(intel_dp))
		intel_psr_init_dpcd(intel_dp);
=======
	ret = intel_dp_tunnel_detect(intel_dp, ctx);
	if (ret == -EDEADLK)
		return ret;

	if (ret == 1)
		intel_connector->base.epoch_counter++;
>>>>>>> 119b225f

	intel_dp_detect_dsc_caps(intel_dp, intel_connector);

	intel_dp_configure_mst(intel_dp);

	/*
	 * TODO: Reset link params when switching to MST mode, until MST
	 * supports link training fallback params.
	 */
	if (intel_dp->reset_link_params || intel_dp->is_mst) {
		intel_dp_reset_max_link_params(intel_dp);
		intel_dp->reset_link_params = false;
	}

	intel_dp_print_rates(intel_dp);

	if (intel_dp->is_mst) {
		/*
		 * If we are in MST mode then this connector
		 * won't appear connected or have anything
		 * with EDID on it
		 */
		status = connector_status_disconnected;
		goto out;
	}

	/*
	 * Some external monitors do not signal loss of link synchronization
	 * with an IRQ_HPD, so force a link status check.
	 */
	if (!intel_dp_is_edp(intel_dp)) {
		ret = intel_dp_retrain_link(encoder, ctx);
		if (ret)
			return ret;
	}

	/*
	 * Clearing NACK and defer counts to get their exact values
	 * while reading EDID which are required by Compliance tests
	 * 4.2.2.4 and 4.2.2.5
	 */
	intel_dp->aux.i2c_nack_count = 0;
	intel_dp->aux.i2c_defer_count = 0;

	intel_dp_set_edid(intel_dp);
	if (intel_dp_is_edp(intel_dp) ||
	    to_intel_connector(connector)->detect_edid)
		status = connector_status_connected;

	intel_dp_check_device_service_irq(intel_dp);

out:
	if (status != connector_status_connected && !intel_dp->is_mst)
		intel_dp_unset_edid(intel_dp);

	if (!intel_dp_is_edp(intel_dp))
		drm_dp_set_subconnector_property(connector,
						 status,
						 intel_dp->dpcd,
						 intel_dp->downstream_ports);
	return status;
}

static void
intel_dp_force(struct drm_connector *connector)
{
	struct intel_dp *intel_dp = intel_attached_dp(to_intel_connector(connector));
	struct intel_digital_port *dig_port = dp_to_dig_port(intel_dp);
	struct intel_encoder *intel_encoder = &dig_port->base;
	struct drm_i915_private *dev_priv = to_i915(intel_encoder->base.dev);

	drm_dbg_kms(&dev_priv->drm, "[CONNECTOR:%d:%s]\n",
		    connector->base.id, connector->name);

	if (!intel_display_driver_check_access(dev_priv))
		return;

	intel_dp_unset_edid(intel_dp);

	if (connector->status != connector_status_connected)
		return;

	intel_dp_set_edid(intel_dp);
}

static int intel_dp_get_modes(struct drm_connector *connector)
{
	struct intel_connector *intel_connector = to_intel_connector(connector);
	int num_modes;

	/* drm_edid_connector_update() done in ->detect() or ->force() */
	num_modes = drm_edid_connector_add_modes(connector);

	/* Also add fixed mode, which may or may not be present in EDID */
	if (intel_dp_is_edp(intel_attached_dp(intel_connector)))
		num_modes += intel_panel_get_modes(intel_connector);

	if (num_modes)
		return num_modes;

	if (!intel_connector->detect_edid) {
		struct intel_dp *intel_dp = intel_attached_dp(intel_connector);
		struct drm_display_mode *mode;

		mode = drm_dp_downstream_mode(connector->dev,
					      intel_dp->dpcd,
					      intel_dp->downstream_ports);
		if (mode) {
			drm_mode_probed_add(connector, mode);
			num_modes++;
		}
	}

	return num_modes;
}

static int
intel_dp_connector_register(struct drm_connector *connector)
{
	struct drm_i915_private *i915 = to_i915(connector->dev);
	struct intel_dp *intel_dp = intel_attached_dp(to_intel_connector(connector));
	struct intel_digital_port *dig_port = dp_to_dig_port(intel_dp);
	struct intel_lspcon *lspcon = &dig_port->lspcon;
	int ret;

	ret = intel_connector_register(connector);
	if (ret)
		return ret;

	drm_dbg_kms(&i915->drm, "registering %s bus for %s\n",
		    intel_dp->aux.name, connector->kdev->kobj.name);

	intel_dp->aux.dev = connector->kdev;
	ret = drm_dp_aux_register(&intel_dp->aux);
	if (!ret)
		drm_dp_cec_register_connector(&intel_dp->aux, connector);

	if (!intel_bios_encoder_is_lspcon(dig_port->base.devdata))
		return ret;

	/*
	 * ToDo: Clean this up to handle lspcon init and resume more
	 * efficiently and streamlined.
	 */
	if (lspcon_init(dig_port)) {
		lspcon_detect_hdr_capability(lspcon);
		if (lspcon->hdr_supported)
			drm_connector_attach_hdr_output_metadata_property(connector);
	}

	return ret;
}

static void
intel_dp_connector_unregister(struct drm_connector *connector)
{
	struct intel_dp *intel_dp = intel_attached_dp(to_intel_connector(connector));

	drm_dp_cec_unregister_connector(&intel_dp->aux);
	drm_dp_aux_unregister(&intel_dp->aux);
	intel_connector_unregister(connector);
}

void intel_dp_connector_sync_state(struct intel_connector *connector,
				   const struct intel_crtc_state *crtc_state)
{
	struct drm_i915_private *i915 = to_i915(connector->base.dev);

	if (crtc_state && crtc_state->dsc.compression_enable) {
		drm_WARN_ON(&i915->drm, !connector->dp.dsc_decompression_aux);
		connector->dp.dsc_decompression_enabled = true;
	} else {
		connector->dp.dsc_decompression_enabled = false;
	}
}

void intel_dp_encoder_flush_work(struct drm_encoder *encoder)
{
	struct intel_digital_port *dig_port = enc_to_dig_port(to_intel_encoder(encoder));
	struct intel_dp *intel_dp = &dig_port->dp;

	intel_dp_mst_encoder_cleanup(dig_port);

	intel_dp_tunnel_destroy(intel_dp);

	intel_pps_vdd_off_sync(intel_dp);

	/*
	 * Ensure power off delay is respected on module remove, so that we can
	 * reduce delays at driver probe. See pps_init_timestamps().
	 */
	intel_pps_wait_power_cycle(intel_dp);

	intel_dp_aux_fini(intel_dp);
}

void intel_dp_encoder_suspend(struct intel_encoder *intel_encoder)
{
	struct intel_dp *intel_dp = enc_to_intel_dp(intel_encoder);

	intel_pps_vdd_off_sync(intel_dp);

	intel_dp_tunnel_suspend(intel_dp);
}

void intel_dp_encoder_shutdown(struct intel_encoder *intel_encoder)
{
	struct intel_dp *intel_dp = enc_to_intel_dp(intel_encoder);

	intel_pps_wait_power_cycle(intel_dp);
}

static int intel_modeset_tile_group(struct intel_atomic_state *state,
				    int tile_group_id)
{
	struct drm_i915_private *dev_priv = to_i915(state->base.dev);
	struct drm_connector_list_iter conn_iter;
	struct drm_connector *connector;
	int ret = 0;

	drm_connector_list_iter_begin(&dev_priv->drm, &conn_iter);
	drm_for_each_connector_iter(connector, &conn_iter) {
		struct drm_connector_state *conn_state;
		struct intel_crtc_state *crtc_state;
		struct intel_crtc *crtc;

		if (!connector->has_tile ||
		    connector->tile_group->id != tile_group_id)
			continue;

		conn_state = drm_atomic_get_connector_state(&state->base,
							    connector);
		if (IS_ERR(conn_state)) {
			ret = PTR_ERR(conn_state);
			break;
		}

		crtc = to_intel_crtc(conn_state->crtc);

		if (!crtc)
			continue;

		crtc_state = intel_atomic_get_new_crtc_state(state, crtc);
		crtc_state->uapi.mode_changed = true;

		ret = drm_atomic_add_affected_planes(&state->base, &crtc->base);
		if (ret)
			break;
	}
	drm_connector_list_iter_end(&conn_iter);

	return ret;
}

static int intel_modeset_affected_transcoders(struct intel_atomic_state *state, u8 transcoders)
{
	struct drm_i915_private *dev_priv = to_i915(state->base.dev);
	struct intel_crtc *crtc;

	if (transcoders == 0)
		return 0;

	for_each_intel_crtc(&dev_priv->drm, crtc) {
		struct intel_crtc_state *crtc_state;
		int ret;

		crtc_state = intel_atomic_get_crtc_state(&state->base, crtc);
		if (IS_ERR(crtc_state))
			return PTR_ERR(crtc_state);

		if (!crtc_state->hw.enable)
			continue;

		if (!(transcoders & BIT(crtc_state->cpu_transcoder)))
			continue;

		crtc_state->uapi.mode_changed = true;

		ret = drm_atomic_add_affected_connectors(&state->base, &crtc->base);
		if (ret)
			return ret;

		ret = drm_atomic_add_affected_planes(&state->base, &crtc->base);
		if (ret)
			return ret;

		transcoders &= ~BIT(crtc_state->cpu_transcoder);
	}

	drm_WARN_ON(&dev_priv->drm, transcoders != 0);

	return 0;
}

static int intel_modeset_synced_crtcs(struct intel_atomic_state *state,
				      struct drm_connector *connector)
{
	const struct drm_connector_state *old_conn_state =
		drm_atomic_get_old_connector_state(&state->base, connector);
	const struct intel_crtc_state *old_crtc_state;
	struct intel_crtc *crtc;
	u8 transcoders;

	crtc = to_intel_crtc(old_conn_state->crtc);
	if (!crtc)
		return 0;

	old_crtc_state = intel_atomic_get_old_crtc_state(state, crtc);

	if (!old_crtc_state->hw.active)
		return 0;

	transcoders = old_crtc_state->sync_mode_slaves_mask;
	if (old_crtc_state->master_transcoder != INVALID_TRANSCODER)
		transcoders |= BIT(old_crtc_state->master_transcoder);

	return intel_modeset_affected_transcoders(state,
						  transcoders);
}

static int intel_dp_connector_atomic_check(struct drm_connector *conn,
					   struct drm_atomic_state *_state)
{
	struct drm_i915_private *dev_priv = to_i915(conn->dev);
	struct intel_atomic_state *state = to_intel_atomic_state(_state);
	struct drm_connector_state *conn_state = drm_atomic_get_new_connector_state(_state, conn);
	struct intel_connector *intel_conn = to_intel_connector(conn);
	struct intel_dp *intel_dp = enc_to_intel_dp(intel_conn->encoder);
	int ret;

	ret = intel_digital_connector_atomic_check(conn, &state->base);
	if (ret)
		return ret;

	if (intel_dp_mst_source_support(intel_dp)) {
		ret = drm_dp_mst_root_conn_atomic_check(conn_state, &intel_dp->mst_mgr);
		if (ret)
			return ret;
	}

	if (!intel_connector_needs_modeset(state, conn))
		return 0;

	ret = intel_dp_tunnel_atomic_check_state(state,
						 intel_dp,
						 intel_conn);
	if (ret)
		return ret;

	/*
	 * We don't enable port sync on BDW due to missing w/as and
	 * due to not having adjusted the modeset sequence appropriately.
	 */
	if (DISPLAY_VER(dev_priv) < 9)
		return 0;

	if (conn->has_tile) {
		ret = intel_modeset_tile_group(state, conn->tile_group->id);
		if (ret)
			return ret;
	}

	return intel_modeset_synced_crtcs(state, conn);
}

static void intel_dp_oob_hotplug_event(struct drm_connector *connector,
				       enum drm_connector_status hpd_state)
{
	struct intel_encoder *encoder = intel_attached_encoder(to_intel_connector(connector));
	struct drm_i915_private *i915 = to_i915(connector->dev);
	bool hpd_high = hpd_state == connector_status_connected;
	unsigned int hpd_pin = encoder->hpd_pin;
	bool need_work = false;

	spin_lock_irq(&i915->irq_lock);
	if (hpd_high != test_bit(hpd_pin, &i915->display.hotplug.oob_hotplug_last_state)) {
		i915->display.hotplug.event_bits |= BIT(hpd_pin);

		__assign_bit(hpd_pin, &i915->display.hotplug.oob_hotplug_last_state, hpd_high);
		need_work = true;
	}
	spin_unlock_irq(&i915->irq_lock);

	if (need_work)
		intel_hpd_schedule_detection(i915);
}

static const struct drm_connector_funcs intel_dp_connector_funcs = {
	.force = intel_dp_force,
	.fill_modes = drm_helper_probe_single_connector_modes,
	.atomic_get_property = intel_digital_connector_atomic_get_property,
	.atomic_set_property = intel_digital_connector_atomic_set_property,
	.late_register = intel_dp_connector_register,
	.early_unregister = intel_dp_connector_unregister,
	.destroy = intel_connector_destroy,
	.atomic_destroy_state = drm_atomic_helper_connector_destroy_state,
	.atomic_duplicate_state = intel_digital_connector_duplicate_state,
	.oob_hotplug_event = intel_dp_oob_hotplug_event,
};

static const struct drm_connector_helper_funcs intel_dp_connector_helper_funcs = {
	.detect_ctx = intel_dp_detect,
	.get_modes = intel_dp_get_modes,
	.mode_valid = intel_dp_mode_valid,
	.atomic_check = intel_dp_connector_atomic_check,
};

enum irqreturn
intel_dp_hpd_pulse(struct intel_digital_port *dig_port, bool long_hpd)
{
	struct drm_i915_private *i915 = to_i915(dig_port->base.base.dev);
	struct intel_dp *intel_dp = &dig_port->dp;
	u8 dpcd[DP_RECEIVER_CAP_SIZE];

	if (dig_port->base.type == INTEL_OUTPUT_EDP &&
	    (long_hpd || !intel_pps_have_panel_power_or_vdd(intel_dp))) {
		/*
		 * vdd off can generate a long/short pulse on eDP which
		 * would require vdd on to handle it, and thus we
		 * would end up in an endless cycle of
		 * "vdd off -> long/short hpd -> vdd on -> detect -> vdd off -> ..."
		 */
		drm_dbg_kms(&i915->drm,
			    "ignoring %s hpd on eDP [ENCODER:%d:%s]\n",
			    long_hpd ? "long" : "short",
			    dig_port->base.base.base.id,
			    dig_port->base.base.name);
		return IRQ_HANDLED;
	}

	drm_dbg_kms(&i915->drm, "got hpd irq on [ENCODER:%d:%s] - %s\n",
		    dig_port->base.base.base.id,
		    dig_port->base.base.name,
		    long_hpd ? "long" : "short");

	/*
	 * TBT DP tunnels require the GFX driver to read out the DPRX caps in
	 * response to long HPD pulses. The DP hotplug handler does that,
	 * however the hotplug handler may be blocked by another
	 * connector's/encoder's hotplug handler. Since the TBT CM may not
	 * complete the DP tunnel BW request for the latter connector/encoder
	 * waiting for this encoder's DPRX read, perform a dummy read here.
	 */
	if (long_hpd)
		intel_dp_read_dprx_caps(intel_dp, dpcd);

	if (long_hpd) {
		intel_dp->reset_link_params = true;
		return IRQ_NONE;
	}

	if (intel_dp->is_mst) {
		if (!intel_dp_check_mst_status(intel_dp))
			return IRQ_NONE;
	} else if (!intel_dp_short_pulse(intel_dp)) {
		return IRQ_NONE;
	}

	return IRQ_HANDLED;
}

static bool _intel_dp_is_port_edp(struct drm_i915_private *dev_priv,
				  const struct intel_bios_encoder_data *devdata,
				  enum port port)
{
	/*
	 * eDP not supported on g4x. so bail out early just
	 * for a bit extra safety in case the VBT is bonkers.
	 */
	if (DISPLAY_VER(dev_priv) < 5)
		return false;

	if (DISPLAY_VER(dev_priv) < 9 && port == PORT_A)
		return true;

	return devdata && intel_bios_encoder_supports_edp(devdata);
}

bool intel_dp_is_port_edp(struct drm_i915_private *i915, enum port port)
{
	const struct intel_bios_encoder_data *devdata =
		intel_bios_encoder_data_lookup(i915, port);

	return _intel_dp_is_port_edp(i915, devdata, port);
}

static bool
has_gamut_metadata_dip(struct intel_encoder *encoder)
{
	struct drm_i915_private *i915 = to_i915(encoder->base.dev);
	enum port port = encoder->port;

	if (intel_bios_encoder_is_lspcon(encoder->devdata))
		return false;

	if (DISPLAY_VER(i915) >= 11)
		return true;

	if (port == PORT_A)
		return false;

	if (IS_HASWELL(i915) || IS_BROADWELL(i915) ||
	    DISPLAY_VER(i915) >= 9)
		return true;

	return false;
}

static void
intel_dp_add_properties(struct intel_dp *intel_dp, struct drm_connector *connector)
{
	struct drm_i915_private *dev_priv = to_i915(connector->dev);
	enum port port = dp_to_dig_port(intel_dp)->base.port;

	if (!intel_dp_is_edp(intel_dp))
		drm_connector_attach_dp_subconnector_property(connector);

	if (!IS_G4X(dev_priv) && port != PORT_A)
		intel_attach_force_audio_property(connector);

	intel_attach_broadcast_rgb_property(connector);
	if (HAS_GMCH(dev_priv))
		drm_connector_attach_max_bpc_property(connector, 6, 10);
	else if (DISPLAY_VER(dev_priv) >= 5)
		drm_connector_attach_max_bpc_property(connector, 6, 12);

	/* Register HDMI colorspace for case of lspcon */
	if (intel_bios_encoder_is_lspcon(dp_to_dig_port(intel_dp)->base.devdata)) {
		drm_connector_attach_content_type_property(connector);
		intel_attach_hdmi_colorspace_property(connector);
	} else {
		intel_attach_dp_colorspace_property(connector);
	}

	if (has_gamut_metadata_dip(&dp_to_dig_port(intel_dp)->base))
		drm_connector_attach_hdr_output_metadata_property(connector);

	if (HAS_VRR(dev_priv))
		drm_connector_attach_vrr_capable_property(connector);
}

static void
intel_edp_add_properties(struct intel_dp *intel_dp)
{
	struct intel_connector *connector = intel_dp->attached_connector;
	struct drm_i915_private *i915 = to_i915(connector->base.dev);
	const struct drm_display_mode *fixed_mode =
		intel_panel_preferred_fixed_mode(connector);

	intel_attach_scaling_mode_property(&connector->base);

	drm_connector_set_panel_orientation_with_quirk(&connector->base,
						       i915->display.vbt.orientation,
						       fixed_mode->hdisplay,
						       fixed_mode->vdisplay);
}

static void intel_edp_backlight_setup(struct intel_dp *intel_dp,
				      struct intel_connector *connector)
{
	struct drm_i915_private *i915 = dp_to_i915(intel_dp);
	enum pipe pipe = INVALID_PIPE;

	if (IS_VALLEYVIEW(i915) || IS_CHERRYVIEW(i915)) {
		/*
		 * Figure out the current pipe for the initial backlight setup.
		 * If the current pipe isn't valid, try the PPS pipe, and if that
		 * fails just assume pipe A.
		 */
		pipe = vlv_active_pipe(intel_dp);

		if (pipe != PIPE_A && pipe != PIPE_B)
			pipe = intel_dp->pps.pps_pipe;

		if (pipe != PIPE_A && pipe != PIPE_B)
			pipe = PIPE_A;
	}

	intel_backlight_setup(connector, pipe);
}

static bool intel_edp_init_connector(struct intel_dp *intel_dp,
				     struct intel_connector *intel_connector)
{
	struct drm_i915_private *dev_priv = dp_to_i915(intel_dp);
	struct drm_connector *connector = &intel_connector->base;
	struct drm_display_mode *fixed_mode;
	struct intel_encoder *encoder = &dp_to_dig_port(intel_dp)->base;
	bool has_dpcd;
	const struct drm_edid *drm_edid;

	if (!intel_dp_is_edp(intel_dp))
		return true;

	/*
	 * On IBX/CPT we may get here with LVDS already registered. Since the
	 * driver uses the only internal power sequencer available for both
	 * eDP and LVDS bail out early in this case to prevent interfering
	 * with an already powered-on LVDS power sequencer.
	 */
	if (intel_get_lvds_encoder(dev_priv)) {
		drm_WARN_ON(&dev_priv->drm,
			    !(HAS_PCH_IBX(dev_priv) || HAS_PCH_CPT(dev_priv)));
		drm_info(&dev_priv->drm,
			 "LVDS was detected, not registering eDP\n");

		return false;
	}

	intel_bios_init_panel_early(dev_priv, &intel_connector->panel,
				    encoder->devdata);

	if (!intel_pps_init(intel_dp)) {
		drm_info(&dev_priv->drm,
			 "[ENCODER:%d:%s] unusable PPS, disabling eDP\n",
			 encoder->base.base.id, encoder->base.name);
		/*
		 * The BIOS may have still enabled VDD on the PPS even
		 * though it's unusable. Make sure we turn it back off
		 * and to release the power domain references/etc.
		 */
		goto out_vdd_off;
	}

	/*
	 * Enable HPD sense for live status check.
	 * intel_hpd_irq_setup() will turn it off again
	 * if it's no longer needed later.
	 *
	 * The DPCD probe below will make sure VDD is on.
	 */
	intel_hpd_enable_detection(encoder);

	/* Cache DPCD and EDID for edp. */
	has_dpcd = intel_edp_init_dpcd(intel_dp, intel_connector);

	if (!has_dpcd) {
		/* if this fails, presume the device is a ghost */
		drm_info(&dev_priv->drm,
			 "[ENCODER:%d:%s] failed to retrieve link info, disabling eDP\n",
			 encoder->base.base.id, encoder->base.name);
		goto out_vdd_off;
	}

	/*
	 * VBT and straps are liars. Also check HPD as that seems
	 * to be the most reliable piece of information available.
	 *
	 * ... expect on devices that forgot to hook HPD up for eDP
	 * (eg. Acer Chromebook C710), so we'll check it only if multiple
	 * ports are attempting to use the same AUX CH, according to VBT.
	 */
	if (intel_bios_dp_has_shared_aux_ch(encoder->devdata)) {
		/*
		 * If this fails, presume the DPCD answer came
		 * from some other port using the same AUX CH.
		 *
		 * FIXME maybe cleaner to check this before the
		 * DPCD read? Would need sort out the VDD handling...
		 */
		if (!intel_digital_port_connected(encoder)) {
			drm_info(&dev_priv->drm,
				 "[ENCODER:%d:%s] HPD is down, disabling eDP\n",
				 encoder->base.base.id, encoder->base.name);
			goto out_vdd_off;
		}

		/*
		 * Unfortunately even the HPD based detection fails on
		 * eg. Asus B360M-A (CFL+CNP), so as a last resort fall
		 * back to checking for a VGA branch device. Only do this
		 * on known affected platforms to minimize false positives.
		 */
		if (DISPLAY_VER(dev_priv) == 9 && drm_dp_is_branch(intel_dp->dpcd) &&
		    (intel_dp->dpcd[DP_DOWNSTREAMPORT_PRESENT] & DP_DWN_STRM_PORT_TYPE_MASK) ==
		    DP_DWN_STRM_PORT_TYPE_ANALOG) {
			drm_info(&dev_priv->drm,
				 "[ENCODER:%d:%s] VGA converter detected, disabling eDP\n",
				 encoder->base.base.id, encoder->base.name);
			goto out_vdd_off;
		}
	}

	mutex_lock(&dev_priv->drm.mode_config.mutex);
	drm_edid = drm_edid_read_ddc(connector, connector->ddc);
	if (!drm_edid) {
		/* Fallback to EDID from ACPI OpRegion, if any */
		drm_edid = intel_opregion_get_edid(intel_connector);
		if (drm_edid)
			drm_dbg_kms(&dev_priv->drm,
				    "[CONNECTOR:%d:%s] Using OpRegion EDID\n",
				    connector->base.id, connector->name);
	}
	if (drm_edid) {
		if (drm_edid_connector_update(connector, drm_edid) ||
		    !drm_edid_connector_add_modes(connector)) {
			drm_edid_connector_update(connector, NULL);
			drm_edid_free(drm_edid);
			drm_edid = ERR_PTR(-EINVAL);
		}
	} else {
		drm_edid = ERR_PTR(-ENOENT);
	}

	intel_bios_init_panel_late(dev_priv, &intel_connector->panel, encoder->devdata,
				   IS_ERR(drm_edid) ? NULL : drm_edid);

	intel_panel_add_edid_fixed_modes(intel_connector, true);

	/* MSO requires information from the EDID */
	intel_edp_mso_init(intel_dp);

	/* multiply the mode clock and horizontal timings for MSO */
	list_for_each_entry(fixed_mode, &intel_connector->panel.fixed_modes, head)
		intel_edp_mso_mode_fixup(intel_connector, fixed_mode);

	/* fallback to VBT if available for eDP */
	if (!intel_panel_preferred_fixed_mode(intel_connector))
		intel_panel_add_vbt_lfp_fixed_mode(intel_connector);

	mutex_unlock(&dev_priv->drm.mode_config.mutex);

	if (!intel_panel_preferred_fixed_mode(intel_connector)) {
		drm_info(&dev_priv->drm,
			 "[ENCODER:%d:%s] failed to find fixed mode for the panel, disabling eDP\n",
			 encoder->base.base.id, encoder->base.name);
		goto out_vdd_off;
	}

	intel_panel_init(intel_connector, drm_edid);

	intel_edp_backlight_setup(intel_dp, intel_connector);

	intel_edp_add_properties(intel_dp);

	intel_pps_init_late(intel_dp);

	return true;

out_vdd_off:
	intel_pps_vdd_off_sync(intel_dp);

	return false;
}

static void intel_dp_modeset_retry_work_fn(struct work_struct *work)
{
	struct intel_connector *intel_connector;
	struct drm_connector *connector;

	intel_connector = container_of(work, typeof(*intel_connector),
				       modeset_retry_work);
	connector = &intel_connector->base;
	drm_dbg_kms(connector->dev, "[CONNECTOR:%d:%s]\n", connector->base.id,
		    connector->name);

	/* Grab the locks before changing connector property*/
	mutex_lock(&connector->dev->mode_config.mutex);
	/* Set connector link status to BAD and send a Uevent to notify
	 * userspace to do a modeset.
	 */
	drm_connector_set_link_status_property(connector,
					       DRM_MODE_LINK_STATUS_BAD);
	mutex_unlock(&connector->dev->mode_config.mutex);
	/* Send Hotplug uevent so userspace can reprobe */
	drm_kms_helper_connector_hotplug_event(connector);

	drm_connector_put(connector);
}

void intel_dp_init_modeset_retry_work(struct intel_connector *connector)
{
	INIT_WORK(&connector->modeset_retry_work,
		  intel_dp_modeset_retry_work_fn);
}

bool
intel_dp_init_connector(struct intel_digital_port *dig_port,
			struct intel_connector *intel_connector)
{
	struct drm_connector *connector = &intel_connector->base;
	struct intel_dp *intel_dp = &dig_port->dp;
	struct intel_encoder *intel_encoder = &dig_port->base;
	struct drm_device *dev = intel_encoder->base.dev;
	struct drm_i915_private *dev_priv = to_i915(dev);
	enum port port = intel_encoder->port;
	enum phy phy = intel_port_to_phy(dev_priv, port);
	int type;

	/* Initialize the work for modeset in case of link train failure */
	intel_dp_init_modeset_retry_work(intel_connector);

	if (drm_WARN(dev, dig_port->max_lanes < 1,
		     "Not enough lanes (%d) for DP on [ENCODER:%d:%s]\n",
		     dig_port->max_lanes, intel_encoder->base.base.id,
		     intel_encoder->base.name))
		return false;

	intel_dp->reset_link_params = true;
	intel_dp->pps.pps_pipe = INVALID_PIPE;
	intel_dp->pps.active_pipe = INVALID_PIPE;

	/* Preserve the current hw state. */
	intel_dp->DP = intel_de_read(dev_priv, intel_dp->output_reg);
	intel_dp->attached_connector = intel_connector;

	if (_intel_dp_is_port_edp(dev_priv, intel_encoder->devdata, port)) {
		/*
		 * Currently we don't support eDP on TypeC ports, although in
		 * theory it could work on TypeC legacy ports.
		 */
		drm_WARN_ON(dev, intel_phy_is_tc(dev_priv, phy));
		type = DRM_MODE_CONNECTOR_eDP;
		intel_encoder->type = INTEL_OUTPUT_EDP;

		/* eDP only on port B and/or C on vlv/chv */
		if (drm_WARN_ON(dev, (IS_VALLEYVIEW(dev_priv) ||
				      IS_CHERRYVIEW(dev_priv)) &&
				port != PORT_B && port != PORT_C))
			return false;
	} else {
		type = DRM_MODE_CONNECTOR_DisplayPort;
	}

	intel_dp_set_default_sink_rates(intel_dp);
	intel_dp_set_default_max_sink_lane_count(intel_dp);

	if (IS_VALLEYVIEW(dev_priv) || IS_CHERRYVIEW(dev_priv))
		intel_dp->pps.active_pipe = vlv_active_pipe(intel_dp);

	intel_dp_aux_init(intel_dp);
	intel_connector->dp.dsc_decompression_aux = &intel_dp->aux;

	drm_dbg_kms(&dev_priv->drm,
		    "Adding %s connector on [ENCODER:%d:%s]\n",
		    type == DRM_MODE_CONNECTOR_eDP ? "eDP" : "DP",
		    intel_encoder->base.base.id, intel_encoder->base.name);

	drm_connector_init_with_ddc(dev, connector, &intel_dp_connector_funcs,
				    type, &intel_dp->aux.ddc);
	drm_connector_helper_add(connector, &intel_dp_connector_helper_funcs);

	if (!HAS_GMCH(dev_priv) && DISPLAY_VER(dev_priv) < 12)
		connector->interlace_allowed = true;

	intel_connector->polled = DRM_CONNECTOR_POLL_HPD;
	intel_connector->base.polled = intel_connector->polled;

	intel_connector_attach_encoder(intel_connector, intel_encoder);

	if (HAS_DDI(dev_priv))
		intel_connector->get_hw_state = intel_ddi_connector_get_hw_state;
	else
		intel_connector->get_hw_state = intel_connector_get_hw_state;

	if (!intel_edp_init_connector(intel_dp, intel_connector)) {
		intel_dp_aux_fini(intel_dp);
		goto fail;
	}

	intel_dp_set_source_rates(intel_dp);
	intel_dp_set_common_rates(intel_dp);
	intel_dp_reset_max_link_params(intel_dp);

	/* init MST on ports that can support it */
	intel_dp_mst_encoder_init(dig_port,
				  intel_connector->base.base.id);

	intel_dp_add_properties(intel_dp, connector);

	if (is_hdcp_supported(dev_priv, port) && !intel_dp_is_edp(intel_dp)) {
		int ret = intel_dp_hdcp_init(dig_port, intel_connector);
		if (ret)
			drm_dbg_kms(&dev_priv->drm,
				    "HDCP init failed, skipping.\n");
	}

	intel_dp->colorimetry_support =
		intel_dp_get_colorimetry_status(intel_dp);

	intel_dp->frl.is_trained = false;
	intel_dp->frl.trained_rate_gbps = 0;

	intel_psr_init(intel_dp);

	return true;

fail:
	intel_display_power_flush_work(dev_priv);
	drm_connector_cleanup(connector);

	return false;
}

void intel_dp_mst_suspend(struct drm_i915_private *dev_priv)
{
	struct intel_encoder *encoder;

	if (!HAS_DISPLAY(dev_priv))
		return;

	for_each_intel_encoder(&dev_priv->drm, encoder) {
		struct intel_dp *intel_dp;

		if (encoder->type != INTEL_OUTPUT_DDI)
			continue;

		intel_dp = enc_to_intel_dp(encoder);

		if (!intel_dp_mst_source_support(intel_dp))
			continue;

		if (intel_dp->is_mst)
			drm_dp_mst_topology_mgr_suspend(&intel_dp->mst_mgr);
	}
}

void intel_dp_mst_resume(struct drm_i915_private *dev_priv)
{
	struct intel_encoder *encoder;

	if (!HAS_DISPLAY(dev_priv))
		return;

	for_each_intel_encoder(&dev_priv->drm, encoder) {
		struct intel_dp *intel_dp;
		int ret;

		if (encoder->type != INTEL_OUTPUT_DDI)
			continue;

		intel_dp = enc_to_intel_dp(encoder);

		if (!intel_dp_mst_source_support(intel_dp))
			continue;

		ret = drm_dp_mst_topology_mgr_resume(&intel_dp->mst_mgr,
						     true);
		if (ret) {
			intel_dp->is_mst = false;
			drm_dp_mst_topology_mgr_set_mst(&intel_dp->mst_mgr,
							false);
		}
	}
}<|MERGE_RESOLUTION|>--- conflicted
+++ resolved
@@ -5702,17 +5702,15 @@
 		goto out;
 	}
 
-<<<<<<< HEAD
-	if (!intel_dp_is_edp(intel_dp))
-		intel_psr_init_dpcd(intel_dp);
-=======
 	ret = intel_dp_tunnel_detect(intel_dp, ctx);
 	if (ret == -EDEADLK)
 		return ret;
 
 	if (ret == 1)
 		intel_connector->base.epoch_counter++;
->>>>>>> 119b225f
+
+	if (!intel_dp_is_edp(intel_dp))
+		intel_psr_init_dpcd(intel_dp);
 
 	intel_dp_detect_dsc_caps(intel_dp, intel_connector);
 
