--- conflicted
+++ resolved
@@ -239,11 +239,7 @@
 	if (queued_during_suspend && !device_may_wakeup(ckdev->dev))
 		return NOTIFY_OK;
 
-<<<<<<< HEAD
-	switch (ckdev->ec->event_data.event_type & EC_MKBP_EVENT_TYPE_MASK) {
-=======
 	switch (mkbp_event_type) {
->>>>>>> 08987822
 	case EC_MKBP_EVENT_KEY_MATRIX:
 		pm_wakeup_event(ckdev->dev, 0);
 
