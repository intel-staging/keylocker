/**
 * AMCC SoC PPC4xx Crypto Driver
 *
 * Copyright (c) 2008 Applied Micro Circuits Corporation.
 * All rights reserved. James Hsiao <jhsiao@amcc.com>
 *
 * This program is free software; you can redistribute it and/or modify
 * it under the terms of the GNU General Public License as published by
 * the Free Software Foundation; either version 2 of the License, or
 * (at your option) any later version.
 *
 * This program is distributed in the hope that it will be useful,
 * but WITHOUT ANY WARRANTY; without even the implied warranty of
 * MERCHANTABILITY or FITNESS FOR A PARTICULAR PURPOSE.  See the
 * GNU General Public License for more details.
 *
 * This file implements the Linux crypto algorithms.
 */

#include <linux/kernel.h>
#include <linux/interrupt.h>
#include <linux/spinlock_types.h>
#include <linux/scatterlist.h>
#include <linux/crypto.h>
#include <linux/hash.h>
#include <crypto/internal/hash.h>
#include <linux/dma-mapping.h>
#include <crypto/algapi.h>
#include <crypto/aead.h>
#include <crypto/aes.h>
#include <crypto/gcm.h>
#include <crypto/sha.h>
#include <crypto/ctr.h>
#include "crypto4xx_reg_def.h"
#include "crypto4xx_core.h"
#include "crypto4xx_sa.h"

static void set_dynamic_sa_command_0(struct dynamic_sa_ctl *sa, u32 save_h,
				     u32 save_iv, u32 ld_h, u32 ld_iv,
				     u32 hdr_proc, u32 h, u32 c, u32 pad_type,
				     u32 op_grp, u32 op, u32 dir)
{
	sa->sa_command_0.w = 0;
	sa->sa_command_0.bf.save_hash_state = save_h;
	sa->sa_command_0.bf.save_iv = save_iv;
	sa->sa_command_0.bf.load_hash_state = ld_h;
	sa->sa_command_0.bf.load_iv = ld_iv;
	sa->sa_command_0.bf.hdr_proc = hdr_proc;
	sa->sa_command_0.bf.hash_alg = h;
	sa->sa_command_0.bf.cipher_alg = c;
	sa->sa_command_0.bf.pad_type = pad_type & 3;
	sa->sa_command_0.bf.extend_pad = pad_type >> 2;
	sa->sa_command_0.bf.op_group = op_grp;
	sa->sa_command_0.bf.opcode = op;
	sa->sa_command_0.bf.dir = dir;
}

static void set_dynamic_sa_command_1(struct dynamic_sa_ctl *sa, u32 cm,
				     u32 hmac_mc, u32 cfb, u32 esn,
				     u32 sn_mask, u32 mute, u32 cp_pad,
				     u32 cp_pay, u32 cp_hdr)
{
	sa->sa_command_1.w = 0;
	sa->sa_command_1.bf.crypto_mode31 = (cm & 4) >> 2;
	sa->sa_command_1.bf.crypto_mode9_8 = cm & 3;
	sa->sa_command_1.bf.feedback_mode = cfb,
	sa->sa_command_1.bf.sa_rev = 1;
	sa->sa_command_1.bf.hmac_muting = hmac_mc;
	sa->sa_command_1.bf.extended_seq_num = esn;
	sa->sa_command_1.bf.seq_num_mask = sn_mask;
	sa->sa_command_1.bf.mutable_bit_proc = mute;
	sa->sa_command_1.bf.copy_pad = cp_pad;
	sa->sa_command_1.bf.copy_payload = cp_pay;
	sa->sa_command_1.bf.copy_hdr = cp_hdr;
}

int crypto4xx_encrypt(struct ablkcipher_request *req)
{
	struct crypto4xx_ctx *ctx = crypto_tfm_ctx(req->base.tfm);
	unsigned int ivlen = crypto_ablkcipher_ivsize(
		crypto_ablkcipher_reqtfm(req));
	__le32 iv[ivlen];

	if (ivlen)
		crypto4xx_memcpy_to_le32(iv, req->info, ivlen);

	return crypto4xx_build_pd(&req->base, ctx, req->src, req->dst,
		req->nbytes, iv, ivlen, ctx->sa_out, ctx->sa_len, 0);
}

int crypto4xx_decrypt(struct ablkcipher_request *req)
{
	struct crypto4xx_ctx *ctx = crypto_tfm_ctx(req->base.tfm);
	unsigned int ivlen = crypto_ablkcipher_ivsize(
		crypto_ablkcipher_reqtfm(req));
	__le32 iv[ivlen];

	if (ivlen)
		crypto4xx_memcpy_to_le32(iv, req->info, ivlen);

	return crypto4xx_build_pd(&req->base, ctx, req->src, req->dst,
		req->nbytes, iv, ivlen, ctx->sa_in, ctx->sa_len, 0);
}

/**
 * AES Functions
 */
static int crypto4xx_setkey_aes(struct crypto_ablkcipher *cipher,
				const u8 *key,
				unsigned int keylen,
				unsigned char cm,
				u8 fb)
{
	struct crypto_tfm *tfm = crypto_ablkcipher_tfm(cipher);
	struct crypto4xx_ctx *ctx = crypto_tfm_ctx(tfm);
	struct dynamic_sa_ctl *sa;
	int    rc;

	if (keylen != AES_KEYSIZE_256 &&
		keylen != AES_KEYSIZE_192 && keylen != AES_KEYSIZE_128) {
		crypto_ablkcipher_set_flags(cipher,
				CRYPTO_TFM_RES_BAD_KEY_LEN);
		return -EINVAL;
	}

	/* Create SA */
	if (ctx->sa_in || ctx->sa_out)
		crypto4xx_free_sa(ctx);

	rc = crypto4xx_alloc_sa(ctx, SA_AES128_LEN + (keylen-16) / 4);
	if (rc)
		return rc;

	/* Setup SA */
	sa = ctx->sa_in;

	set_dynamic_sa_command_0(sa, SA_NOT_SAVE_HASH, SA_NOT_SAVE_IV,
				 SA_LOAD_HASH_FROM_SA, SA_LOAD_IV_FROM_STATE,
				 SA_NO_HEADER_PROC, SA_HASH_ALG_NULL,
				 SA_CIPHER_ALG_AES, SA_PAD_TYPE_ZERO,
				 SA_OP_GROUP_BASIC, SA_OPCODE_DECRYPT,
				 DIR_INBOUND);

	set_dynamic_sa_command_1(sa, cm, SA_HASH_MODE_HASH,
				 fb, SA_EXTENDED_SN_OFF,
				 SA_SEQ_MASK_OFF, SA_MC_ENABLE,
				 SA_NOT_COPY_PAD, SA_NOT_COPY_PAYLOAD,
				 SA_NOT_COPY_HDR);
	crypto4xx_memcpy_to_le32(get_dynamic_sa_key_field(sa),
				 key, keylen);
	sa->sa_contents.w = SA_AES_CONTENTS | (keylen << 2);
	sa->sa_command_1.bf.key_len = keylen >> 3;

	memcpy(ctx->sa_out, ctx->sa_in, ctx->sa_len * 4);
	sa = ctx->sa_out;
	sa->sa_command_0.bf.dir = DIR_OUTBOUND;

	return 0;
}

int crypto4xx_setkey_aes_cbc(struct crypto_ablkcipher *cipher,
			     const u8 *key, unsigned int keylen)
{
	return crypto4xx_setkey_aes(cipher, key, keylen, CRYPTO_MODE_CBC,
				    CRYPTO_FEEDBACK_MODE_NO_FB);
}

int crypto4xx_setkey_aes_cfb(struct crypto_ablkcipher *cipher,
			     const u8 *key, unsigned int keylen)
{
	return crypto4xx_setkey_aes(cipher, key, keylen, CRYPTO_MODE_CFB,
				    CRYPTO_FEEDBACK_MODE_128BIT_CFB);
}

int crypto4xx_setkey_aes_ecb(struct crypto_ablkcipher *cipher,
			     const u8 *key, unsigned int keylen)
{
	return crypto4xx_setkey_aes(cipher, key, keylen, CRYPTO_MODE_ECB,
				    CRYPTO_FEEDBACK_MODE_NO_FB);
}

int crypto4xx_setkey_aes_ofb(struct crypto_ablkcipher *cipher,
			     const u8 *key, unsigned int keylen)
{
	return crypto4xx_setkey_aes(cipher, key, keylen, CRYPTO_MODE_OFB,
				    CRYPTO_FEEDBACK_MODE_64BIT_OFB);
}

int crypto4xx_setkey_rfc3686(struct crypto_ablkcipher *cipher,
			     const u8 *key, unsigned int keylen)
{
	struct crypto_tfm *tfm = crypto_ablkcipher_tfm(cipher);
	struct crypto4xx_ctx *ctx = crypto_tfm_ctx(tfm);
	int rc;

	rc = crypto4xx_setkey_aes(cipher, key, keylen - CTR_RFC3686_NONCE_SIZE,
		CRYPTO_MODE_CTR, CRYPTO_FEEDBACK_MODE_NO_FB);
	if (rc)
		return rc;

	ctx->iv_nonce = cpu_to_le32p((u32 *)&key[keylen -
						 CTR_RFC3686_NONCE_SIZE]);

	return 0;
}

int crypto4xx_rfc3686_encrypt(struct ablkcipher_request *req)
{
	struct crypto4xx_ctx *ctx = crypto_tfm_ctx(req->base.tfm);
	__le32 iv[AES_IV_SIZE / 4] = {
		ctx->iv_nonce,
		cpu_to_le32p((u32 *) req->info),
		cpu_to_le32p((u32 *) (req->info + 4)),
		cpu_to_le32(1) };

	return crypto4xx_build_pd(&req->base, ctx, req->src, req->dst,
				  req->nbytes, iv, AES_IV_SIZE,
				  ctx->sa_out, ctx->sa_len, 0);
}

int crypto4xx_rfc3686_decrypt(struct ablkcipher_request *req)
{
	struct crypto4xx_ctx *ctx = crypto_tfm_ctx(req->base.tfm);
	__le32 iv[AES_IV_SIZE / 4] = {
		ctx->iv_nonce,
		cpu_to_le32p((u32 *) req->info),
		cpu_to_le32p((u32 *) (req->info + 4)),
		cpu_to_le32(1) };

	return crypto4xx_build_pd(&req->base, ctx, req->src, req->dst,
				  req->nbytes, iv, AES_IV_SIZE,
				  ctx->sa_out, ctx->sa_len, 0);
}

static inline bool crypto4xx_aead_need_fallback(struct aead_request *req,
						bool is_ccm, bool decrypt)
{
	struct crypto_aead *aead = crypto_aead_reqtfm(req);

	/* authsize has to be a multiple of 4 */
	if (aead->authsize & 3)
		return true;

	/*
	 * hardware does not handle cases where cryptlen
	 * is less than a block
	 */
	if (req->cryptlen < AES_BLOCK_SIZE)
		return true;

	/* assoc len needs to be a multiple of 4 */
	if (req->assoclen & 0x3)
		return true;

	/* CCM supports only counter field length of 2 and 4 bytes */
	if (is_ccm && !(req->iv[0] == 1 || req->iv[0] == 3))
		return true;

<<<<<<< HEAD
	/* CCM - fix CBC MAC mismatch in special case */
	if (is_ccm && decrypt && !req->assoclen)
		return true;

=======
>>>>>>> 661e50bc
	return false;
}

static int crypto4xx_aead_fallback(struct aead_request *req,
	struct crypto4xx_ctx *ctx, bool do_decrypt)
{
	char aead_req_data[sizeof(struct aead_request) +
			   crypto_aead_reqsize(ctx->sw_cipher.aead)]
		__aligned(__alignof__(struct aead_request));

	struct aead_request *subreq = (void *) aead_req_data;

	memset(subreq, 0, sizeof(aead_req_data));

	aead_request_set_tfm(subreq, ctx->sw_cipher.aead);
	aead_request_set_callback(subreq, req->base.flags,
				  req->base.complete, req->base.data);
	aead_request_set_crypt(subreq, req->src, req->dst, req->cryptlen,
			       req->iv);
	aead_request_set_ad(subreq, req->assoclen);
	return do_decrypt ? crypto_aead_decrypt(subreq) :
			    crypto_aead_encrypt(subreq);
}

static int crypto4xx_setup_fallback(struct crypto4xx_ctx *ctx,
				    struct crypto_aead *cipher,
				    const u8 *key,
				    unsigned int keylen)
{
	int rc;

	crypto_aead_clear_flags(ctx->sw_cipher.aead, CRYPTO_TFM_REQ_MASK);
	crypto_aead_set_flags(ctx->sw_cipher.aead,
		crypto_aead_get_flags(cipher) & CRYPTO_TFM_REQ_MASK);
	rc = crypto_aead_setkey(ctx->sw_cipher.aead, key, keylen);
	crypto_aead_clear_flags(cipher, CRYPTO_TFM_RES_MASK);
	crypto_aead_set_flags(cipher,
		crypto_aead_get_flags(ctx->sw_cipher.aead) &
			CRYPTO_TFM_RES_MASK);

	return rc;
}

/**
 * AES-CCM Functions
 */

int crypto4xx_setkey_aes_ccm(struct crypto_aead *cipher, const u8 *key,
			     unsigned int keylen)
{
	struct crypto_tfm *tfm = crypto_aead_tfm(cipher);
	struct crypto4xx_ctx *ctx = crypto_tfm_ctx(tfm);
	struct dynamic_sa_ctl *sa;
	int rc = 0;

	rc = crypto4xx_setup_fallback(ctx, cipher, key, keylen);
	if (rc)
		return rc;

	if (ctx->sa_in || ctx->sa_out)
		crypto4xx_free_sa(ctx);

	rc = crypto4xx_alloc_sa(ctx, SA_AES128_CCM_LEN + (keylen - 16) / 4);
	if (rc)
		return rc;

	/* Setup SA */
	sa = (struct dynamic_sa_ctl *) ctx->sa_in;
	sa->sa_contents.w = SA_AES_CCM_CONTENTS | (keylen << 2);

<<<<<<< HEAD
	set_dynamic_sa_command_0(sa, SA_NOT_SAVE_HASH, SA_NOT_SAVE_IV,
=======
	set_dynamic_sa_command_0(sa, SA_SAVE_HASH, SA_NOT_SAVE_IV,
>>>>>>> 661e50bc
				 SA_LOAD_HASH_FROM_SA, SA_LOAD_IV_FROM_STATE,
				 SA_NO_HEADER_PROC, SA_HASH_ALG_CBC_MAC,
				 SA_CIPHER_ALG_AES,
				 SA_PAD_TYPE_ZERO, SA_OP_GROUP_BASIC,
				 SA_OPCODE_HASH_DECRYPT, DIR_INBOUND);

	set_dynamic_sa_command_1(sa, CRYPTO_MODE_CTR, SA_HASH_MODE_HASH,
				 CRYPTO_FEEDBACK_MODE_NO_FB, SA_EXTENDED_SN_OFF,
				 SA_SEQ_MASK_OFF, SA_MC_ENABLE,
				 SA_NOT_COPY_PAD, SA_COPY_PAYLOAD,
				 SA_NOT_COPY_HDR);

	sa->sa_command_1.bf.key_len = keylen >> 3;

	crypto4xx_memcpy_to_le32(get_dynamic_sa_key_field(sa), key, keylen);

	memcpy(ctx->sa_out, ctx->sa_in, ctx->sa_len * 4);
	sa = (struct dynamic_sa_ctl *) ctx->sa_out;

	set_dynamic_sa_command_0(sa, SA_SAVE_HASH, SA_NOT_SAVE_IV,
				 SA_LOAD_HASH_FROM_SA, SA_LOAD_IV_FROM_STATE,
				 SA_NO_HEADER_PROC, SA_HASH_ALG_CBC_MAC,
				 SA_CIPHER_ALG_AES,
				 SA_PAD_TYPE_ZERO, SA_OP_GROUP_BASIC,
				 SA_OPCODE_ENCRYPT_HASH, DIR_OUTBOUND);

	set_dynamic_sa_command_1(sa, CRYPTO_MODE_CTR, SA_HASH_MODE_HASH,
				 CRYPTO_FEEDBACK_MODE_NO_FB, SA_EXTENDED_SN_OFF,
				 SA_SEQ_MASK_OFF, SA_MC_ENABLE,
				 SA_COPY_PAD, SA_COPY_PAYLOAD,
				 SA_NOT_COPY_HDR);

	sa->sa_command_1.bf.key_len = keylen >> 3;
	return 0;
}

static int crypto4xx_crypt_aes_ccm(struct aead_request *req, bool decrypt)
{
	struct crypto4xx_ctx *ctx  = crypto_tfm_ctx(req->base.tfm);
	struct crypto_aead *aead = crypto_aead_reqtfm(req);
	unsigned int len = req->cryptlen;
	__le32 iv[16];
	u32 tmp_sa[ctx->sa_len * 4];
	struct dynamic_sa_ctl *sa = (struct dynamic_sa_ctl *)tmp_sa;

	if (crypto4xx_aead_need_fallback(req, true, decrypt))
		return crypto4xx_aead_fallback(req, ctx, decrypt);

	if (decrypt)
		len -= crypto_aead_authsize(aead);

	memcpy(tmp_sa, decrypt ? ctx->sa_in : ctx->sa_out, sizeof(tmp_sa));
	sa->sa_command_0.bf.digest_len = crypto_aead_authsize(aead) >> 2;

	if (req->iv[0] == 1) {
		/* CRYPTO_MODE_AES_ICM */
		sa->sa_command_1.bf.crypto_mode9_8 = 1;
	}

	iv[3] = cpu_to_le32(0);
	crypto4xx_memcpy_to_le32(iv, req->iv, 16 - (req->iv[0] + 1));

	return crypto4xx_build_pd(&req->base, ctx, req->src, req->dst,
				  len, iv, sizeof(iv),
				  sa, ctx->sa_len, req->assoclen);
}

int crypto4xx_encrypt_aes_ccm(struct aead_request *req)
{
	return crypto4xx_crypt_aes_ccm(req, false);
}

int crypto4xx_decrypt_aes_ccm(struct aead_request *req)
{
	return crypto4xx_crypt_aes_ccm(req, true);
}

int crypto4xx_setauthsize_aead(struct crypto_aead *cipher,
			       unsigned int authsize)
{
	struct crypto_tfm *tfm = crypto_aead_tfm(cipher);
	struct crypto4xx_ctx *ctx = crypto_tfm_ctx(tfm);

	return crypto_aead_setauthsize(ctx->sw_cipher.aead, authsize);
}

/**
 * AES-GCM Functions
 */

static int crypto4xx_aes_gcm_validate_keylen(unsigned int keylen)
{
	switch (keylen) {
	case 16:
	case 24:
	case 32:
		return 0;
	default:
		return -EINVAL;
	}
}

static int crypto4xx_compute_gcm_hash_key_sw(__le32 *hash_start, const u8 *key,
					     unsigned int keylen)
{
	struct crypto_cipher *aes_tfm = NULL;
	uint8_t src[16] = { 0 };
	int rc = 0;

	aes_tfm = crypto_alloc_cipher("aes", 0, CRYPTO_ALG_ASYNC |
				      CRYPTO_ALG_NEED_FALLBACK);
	if (IS_ERR(aes_tfm)) {
		rc = PTR_ERR(aes_tfm);
		pr_warn("could not load aes cipher driver: %d\n", rc);
		return rc;
	}

	rc = crypto_cipher_setkey(aes_tfm, key, keylen);
	if (rc) {
		pr_err("setkey() failed: %d\n", rc);
		goto out;
	}

	crypto_cipher_encrypt_one(aes_tfm, src, src);
	crypto4xx_memcpy_to_le32(hash_start, src, 16);
out:
	crypto_free_cipher(aes_tfm);
	return rc;
}

int crypto4xx_setkey_aes_gcm(struct crypto_aead *cipher,
			     const u8 *key, unsigned int keylen)
{
	struct crypto_tfm *tfm = crypto_aead_tfm(cipher);
	struct crypto4xx_ctx *ctx = crypto_tfm_ctx(tfm);
	struct dynamic_sa_ctl *sa;
	int    rc = 0;

	if (crypto4xx_aes_gcm_validate_keylen(keylen) != 0) {
		crypto_aead_set_flags(cipher, CRYPTO_TFM_RES_BAD_KEY_LEN);
		return -EINVAL;
	}

	rc = crypto4xx_setup_fallback(ctx, cipher, key, keylen);
	if (rc)
		return rc;

	if (ctx->sa_in || ctx->sa_out)
		crypto4xx_free_sa(ctx);

	rc = crypto4xx_alloc_sa(ctx, SA_AES128_GCM_LEN + (keylen - 16) / 4);
	if (rc)
		return rc;

	sa  = (struct dynamic_sa_ctl *) ctx->sa_in;

	sa->sa_contents.w = SA_AES_GCM_CONTENTS | (keylen << 2);
	set_dynamic_sa_command_0(sa, SA_SAVE_HASH, SA_NOT_SAVE_IV,
				 SA_LOAD_HASH_FROM_SA, SA_LOAD_IV_FROM_STATE,
				 SA_NO_HEADER_PROC, SA_HASH_ALG_GHASH,
				 SA_CIPHER_ALG_AES, SA_PAD_TYPE_ZERO,
				 SA_OP_GROUP_BASIC, SA_OPCODE_HASH_DECRYPT,
				 DIR_INBOUND);
	set_dynamic_sa_command_1(sa, CRYPTO_MODE_CTR, SA_HASH_MODE_HASH,
				 CRYPTO_FEEDBACK_MODE_NO_FB, SA_EXTENDED_SN_OFF,
				 SA_SEQ_MASK_ON, SA_MC_DISABLE,
				 SA_NOT_COPY_PAD, SA_COPY_PAYLOAD,
				 SA_NOT_COPY_HDR);

	sa->sa_command_1.bf.key_len = keylen >> 3;

	crypto4xx_memcpy_to_le32(get_dynamic_sa_key_field(sa),
				 key, keylen);

	rc = crypto4xx_compute_gcm_hash_key_sw(get_dynamic_sa_inner_digest(sa),
		key, keylen);
	if (rc) {
		pr_err("GCM hash key setting failed = %d\n", rc);
		goto err;
	}

	memcpy(ctx->sa_out, ctx->sa_in, ctx->sa_len * 4);
	sa = (struct dynamic_sa_ctl *) ctx->sa_out;
	sa->sa_command_0.bf.dir = DIR_OUTBOUND;
	sa->sa_command_0.bf.opcode = SA_OPCODE_ENCRYPT_HASH;

	return 0;
err:
	crypto4xx_free_sa(ctx);
	return rc;
}

static inline int crypto4xx_crypt_aes_gcm(struct aead_request *req,
					  bool decrypt)
{
	struct crypto4xx_ctx *ctx = crypto_tfm_ctx(req->base.tfm);
	unsigned int len = req->cryptlen;
	__le32 iv[4];

	if (crypto4xx_aead_need_fallback(req, false, decrypt))
		return crypto4xx_aead_fallback(req, ctx, decrypt);

	crypto4xx_memcpy_to_le32(iv, req->iv, GCM_AES_IV_SIZE);
	iv[3] = cpu_to_le32(1);

	if (decrypt)
		len -= crypto_aead_authsize(crypto_aead_reqtfm(req));

	return crypto4xx_build_pd(&req->base, ctx, req->src, req->dst,
				  len, iv, sizeof(iv),
				  decrypt ? ctx->sa_in : ctx->sa_out,
				  ctx->sa_len, req->assoclen);
}

int crypto4xx_encrypt_aes_gcm(struct aead_request *req)
{
	return crypto4xx_crypt_aes_gcm(req, false);
}

int crypto4xx_decrypt_aes_gcm(struct aead_request *req)
{
	return crypto4xx_crypt_aes_gcm(req, true);
}

/**
 * HASH SHA1 Functions
 */
static int crypto4xx_hash_alg_init(struct crypto_tfm *tfm,
				   unsigned int sa_len,
				   unsigned char ha,
				   unsigned char hm)
{
	struct crypto_alg *alg = tfm->__crt_alg;
	struct crypto4xx_alg *my_alg;
	struct crypto4xx_ctx *ctx = crypto_tfm_ctx(tfm);
	struct dynamic_sa_hash160 *sa;
	int rc;

	my_alg = container_of(__crypto_ahash_alg(alg), struct crypto4xx_alg,
			      alg.u.hash);
	ctx->dev   = my_alg->dev;

	/* Create SA */
	if (ctx->sa_in || ctx->sa_out)
		crypto4xx_free_sa(ctx);

	rc = crypto4xx_alloc_sa(ctx, sa_len);
	if (rc)
		return rc;

	crypto_ahash_set_reqsize(__crypto_ahash_cast(tfm),
				 sizeof(struct crypto4xx_ctx));
	sa = (struct dynamic_sa_hash160 *)ctx->sa_in;
	set_dynamic_sa_command_0(&sa->ctrl, SA_SAVE_HASH, SA_NOT_SAVE_IV,
				 SA_NOT_LOAD_HASH, SA_LOAD_IV_FROM_SA,
				 SA_NO_HEADER_PROC, ha, SA_CIPHER_ALG_NULL,
				 SA_PAD_TYPE_ZERO, SA_OP_GROUP_BASIC,
				 SA_OPCODE_HASH, DIR_INBOUND);
	set_dynamic_sa_command_1(&sa->ctrl, 0, SA_HASH_MODE_HASH,
				 CRYPTO_FEEDBACK_MODE_NO_FB, SA_EXTENDED_SN_OFF,
				 SA_SEQ_MASK_OFF, SA_MC_ENABLE,
				 SA_NOT_COPY_PAD, SA_NOT_COPY_PAYLOAD,
				 SA_NOT_COPY_HDR);
	/* Need to zero hash digest in SA */
	memset(sa->inner_digest, 0, sizeof(sa->inner_digest));
	memset(sa->outer_digest, 0, sizeof(sa->outer_digest));

	return 0;
}

int crypto4xx_hash_init(struct ahash_request *req)
{
	struct crypto4xx_ctx *ctx = crypto_tfm_ctx(req->base.tfm);
	int ds;
	struct dynamic_sa_ctl *sa;

	sa = ctx->sa_in;
	ds = crypto_ahash_digestsize(
			__crypto_ahash_cast(req->base.tfm));
	sa->sa_command_0.bf.digest_len = ds >> 2;
	sa->sa_command_0.bf.load_hash_state = SA_LOAD_HASH_FROM_SA;

	return 0;
}

int crypto4xx_hash_update(struct ahash_request *req)
{
	struct crypto_ahash *ahash = crypto_ahash_reqtfm(req);
	struct crypto4xx_ctx *ctx = crypto_tfm_ctx(req->base.tfm);
	struct scatterlist dst;
	unsigned int ds = crypto_ahash_digestsize(ahash);

	sg_init_one(&dst, req->result, ds);

	return crypto4xx_build_pd(&req->base, ctx, req->src, &dst,
				  req->nbytes, NULL, 0, ctx->sa_in,
				  ctx->sa_len, 0);
}

int crypto4xx_hash_final(struct ahash_request *req)
{
	return 0;
}

int crypto4xx_hash_digest(struct ahash_request *req)
{
	struct crypto_ahash *ahash = crypto_ahash_reqtfm(req);
	struct crypto4xx_ctx *ctx = crypto_tfm_ctx(req->base.tfm);
	struct scatterlist dst;
	unsigned int ds = crypto_ahash_digestsize(ahash);

	sg_init_one(&dst, req->result, ds);

	return crypto4xx_build_pd(&req->base, ctx, req->src, &dst,
				  req->nbytes, NULL, 0, ctx->sa_in,
				  ctx->sa_len, 0);
}

/**
 * SHA1 Algorithm
 */
int crypto4xx_sha1_alg_init(struct crypto_tfm *tfm)
{
	return crypto4xx_hash_alg_init(tfm, SA_HASH160_LEN, SA_HASH_ALG_SHA1,
				       SA_HASH_MODE_HASH);
}<|MERGE_RESOLUTION|>--- conflicted
+++ resolved
@@ -256,13 +256,6 @@
 	if (is_ccm && !(req->iv[0] == 1 || req->iv[0] == 3))
 		return true;
 
-<<<<<<< HEAD
-	/* CCM - fix CBC MAC mismatch in special case */
-	if (is_ccm && decrypt && !req->assoclen)
-		return true;
-
-=======
->>>>>>> 661e50bc
 	return false;
 }
 
@@ -333,11 +326,7 @@
 	sa = (struct dynamic_sa_ctl *) ctx->sa_in;
 	sa->sa_contents.w = SA_AES_CCM_CONTENTS | (keylen << 2);
 
-<<<<<<< HEAD
-	set_dynamic_sa_command_0(sa, SA_NOT_SAVE_HASH, SA_NOT_SAVE_IV,
-=======
 	set_dynamic_sa_command_0(sa, SA_SAVE_HASH, SA_NOT_SAVE_IV,
->>>>>>> 661e50bc
 				 SA_LOAD_HASH_FROM_SA, SA_LOAD_IV_FROM_STATE,
 				 SA_NO_HEADER_PROC, SA_HASH_ALG_CBC_MAC,
 				 SA_CIPHER_ALG_AES,
