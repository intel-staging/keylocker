/* SPDX-License-Identifier: (BSD-3-Clause OR GPL-2.0-only) */
/* Copyright(c) 2014 - 2020 Intel Corporation */
#ifndef ADF_DH895x_HW_DATA_H_
#define ADF_DH895x_HW_DATA_H_

/* PCIe configuration space */
#define ADF_DH895XCC_SRAM_BAR 0
#define ADF_DH895XCC_PMISC_BAR 1
#define ADF_DH895XCC_ETR_BAR 2
#define ADF_DH895XCC_FUSECTL_SKU_MASK 0x300000
#define ADF_DH895XCC_FUSECTL_SKU_SHIFT 20
#define ADF_DH895XCC_FUSECTL_SKU_1 0x0
#define ADF_DH895XCC_FUSECTL_SKU_2 0x1
#define ADF_DH895XCC_FUSECTL_SKU_3 0x2
#define ADF_DH895XCC_FUSECTL_SKU_4 0x3
#define ADF_DH895XCC_MAX_ACCELERATORS 6
#define ADF_DH895XCC_MAX_ACCELENGINES 12
#define ADF_DH895XCC_ACCELERATORS_REG_OFFSET 13
#define ADF_DH895XCC_ACCELERATORS_MASK 0x3F
#define ADF_DH895XCC_ACCELENGINES_MASK 0xFFF
#define ADF_DH895XCC_ETR_MAX_BANKS 32
#define ADF_DH895XCC_SMIAPF0_MASK_OFFSET (0x3A000 + 0x28)
#define ADF_DH895XCC_SMIAPF1_MASK_OFFSET (0x3A000 + 0x30)
#define ADF_DH895XCC_SMIA0_MASK 0xFFFFFFFF
#define ADF_DH895XCC_SMIA1_MASK 0x1

/* Masks for VF2PF interrupts */
<<<<<<< HEAD
=======
#define ADF_DH895XCC_ERR_REG_VF2PF_L(vf_src)	(((vf_src) & 0x01FFFE00) >> 9)
#define ADF_DH895XCC_ERR_MSK_VF2PF_L(vf_mask)	(((vf_mask) & 0xFFFF) << 9)
>>>>>>> 754e0b0e
#define ADF_DH895XCC_ERR_REG_VF2PF_U(vf_src)	(((vf_src) & 0x0000FFFF) << 16)
#define ADF_DH895XCC_ERR_MSK_VF2PF_U(vf_mask)	((vf_mask) >> 16)

/* AE to function mapping */
#define ADF_DH895XCC_AE2FUNC_MAP_GRP_A_NUM_REGS 96
#define ADF_DH895XCC_AE2FUNC_MAP_GRP_B_NUM_REGS 12

/* FW names */
#define ADF_DH895XCC_FW "qat_895xcc.bin"
#define ADF_DH895XCC_MMP "qat_895xcc_mmp.bin"

void adf_init_hw_data_dh895xcc(struct adf_hw_device_data *hw_data);
void adf_clean_hw_data_dh895xcc(struct adf_hw_device_data *hw_data);
#endif<|MERGE_RESOLUTION|>--- conflicted
+++ resolved
@@ -25,11 +25,8 @@
 #define ADF_DH895XCC_SMIA1_MASK 0x1
 
 /* Masks for VF2PF interrupts */
-<<<<<<< HEAD
-=======
 #define ADF_DH895XCC_ERR_REG_VF2PF_L(vf_src)	(((vf_src) & 0x01FFFE00) >> 9)
 #define ADF_DH895XCC_ERR_MSK_VF2PF_L(vf_mask)	(((vf_mask) & 0xFFFF) << 9)
->>>>>>> 754e0b0e
 #define ADF_DH895XCC_ERR_REG_VF2PF_U(vf_src)	(((vf_src) & 0x0000FFFF) << 16)
 #define ADF_DH895XCC_ERR_MSK_VF2PF_U(vf_mask)	((vf_mask) >> 16)
 
