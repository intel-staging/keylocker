/* SPDX-License-Identifier: (LGPL-2.1 OR BSD-2-Clause) */
/* Copyright (c) 2018 Facebook */
/*! \file */

#ifndef __LIBBPF_BTF_H
#define __LIBBPF_BTF_H

#include <stdarg.h>
#include <stdbool.h>
#include <linux/btf.h>
#include <linux/types.h>

#include "libbpf_common.h"

#ifdef __cplusplus
extern "C" {
#endif

#define BTF_ELF_SEC ".BTF"
#define BTF_EXT_ELF_SEC ".BTF.ext"
#define MAPS_ELF_SEC ".maps"

struct btf;
struct btf_ext;
struct btf_type;

struct bpf_object;

enum btf_endianness {
	BTF_LITTLE_ENDIAN = 0,
	BTF_BIG_ENDIAN = 1,
};

/**
 * @brief **btf__free()** frees all data of a BTF object
 * @param btf BTF object to free
 */
LIBBPF_API void btf__free(struct btf *btf);

/**
 * @brief **btf__new()** creates a new instance of a BTF object from the raw
 * bytes of an ELF's BTF section
 * @param data raw bytes
 * @param size number of bytes passed in `data`
 * @return new BTF object instance which has to be eventually freed with
 * **btf__free()**
 *
 * On error, error-code-encoded-as-pointer is returned, not a NULL. To extract
 * error code from such a pointer `libbpf_get_error()` should be used. If
 * `libbpf_set_strict_mode(LIBBPF_STRICT_CLEAN_PTRS)` is enabled, NULL is
 * returned on error instead. In both cases thread-local `errno` variable is
 * always set to error code as well.
 */
LIBBPF_API struct btf *btf__new(const void *data, __u32 size);

/**
 * @brief **btf__new_split()** create a new instance of a BTF object from the
 * provided raw data bytes. It takes another BTF instance, **base_btf**, which
 * serves as a base BTF, which is extended by types in a newly created BTF
 * instance
 * @param data raw bytes
 * @param size length of raw bytes
 * @param base_btf the base BTF object
 * @return new BTF object instance which has to be eventually freed with
 * **btf__free()**
 *
 * If *base_btf* is NULL, `btf__new_split()` is equivalent to `btf__new()` and
 * creates non-split BTF.
 *
 * On error, error-code-encoded-as-pointer is returned, not a NULL. To extract
 * error code from such a pointer `libbpf_get_error()` should be used. If
 * `libbpf_set_strict_mode(LIBBPF_STRICT_CLEAN_PTRS)` is enabled, NULL is
 * returned on error instead. In both cases thread-local `errno` variable is
 * always set to error code as well.
 */
LIBBPF_API struct btf *btf__new_split(const void *data, __u32 size, struct btf *base_btf);

/**
 * @brief **btf__new_empty()** creates an empty BTF object.  Use
 * `btf__add_*()` to populate such BTF object.
 * @return new BTF object instance which has to be eventually freed with
 * **btf__free()**
 *
 * On error, error-code-encoded-as-pointer is returned, not a NULL. To extract
 * error code from such a pointer `libbpf_get_error()` should be used. If
 * `libbpf_set_strict_mode(LIBBPF_STRICT_CLEAN_PTRS)` is enabled, NULL is
 * returned on error instead. In both cases thread-local `errno` variable is
 * always set to error code as well.
 */
LIBBPF_API struct btf *btf__new_empty(void);

/**
 * @brief **btf__new_empty_split()** creates an unpopulated BTF object from an
 * ELF BTF section except with a base BTF on top of which split BTF should be
 * based
 * @return new BTF object instance which has to be eventually freed with
 * **btf__free()**
 *
 * If *base_btf* is NULL, `btf__new_empty_split()` is equivalent to
 * `btf__new_empty()` and creates non-split BTF.
 *
 * On error, error-code-encoded-as-pointer is returned, not a NULL. To extract
 * error code from such a pointer `libbpf_get_error()` should be used. If
 * `libbpf_set_strict_mode(LIBBPF_STRICT_CLEAN_PTRS)` is enabled, NULL is
 * returned on error instead. In both cases thread-local `errno` variable is
 * always set to error code as well.
 */
LIBBPF_API struct btf *btf__new_empty_split(struct btf *base_btf);

LIBBPF_API struct btf *btf__parse(const char *path, struct btf_ext **btf_ext);
LIBBPF_API struct btf *btf__parse_split(const char *path, struct btf *base_btf);
LIBBPF_API struct btf *btf__parse_elf(const char *path, struct btf_ext **btf_ext);
LIBBPF_API struct btf *btf__parse_elf_split(const char *path, struct btf *base_btf);
LIBBPF_API struct btf *btf__parse_raw(const char *path);
LIBBPF_API struct btf *btf__parse_raw_split(const char *path, struct btf *base_btf);

LIBBPF_API struct btf *btf__load_vmlinux_btf(void);
LIBBPF_API struct btf *btf__load_module_btf(const char *module_name, struct btf *vmlinux_btf);
LIBBPF_API struct btf *libbpf_find_kernel_btf(void);

LIBBPF_API struct btf *btf__load_from_kernel_by_id(__u32 id);
LIBBPF_API struct btf *btf__load_from_kernel_by_id_split(__u32 id, struct btf *base_btf);
<<<<<<< HEAD
LIBBPF_API int btf__get_from_id(__u32 id, struct btf **btf);

=======
LIBBPF_DEPRECATED_SINCE(0, 6, "use btf__load_from_kernel_by_id instead")
LIBBPF_API int btf__get_from_id(__u32 id, struct btf **btf);

LIBBPF_DEPRECATED_SINCE(0, 6, "intended for internal libbpf use only")
>>>>>>> df0cc57e
LIBBPF_API int btf__finalize_data(struct bpf_object *obj, struct btf *btf);
LIBBPF_DEPRECATED_SINCE(0, 6, "use btf__load_into_kernel instead")
LIBBPF_API int btf__load(struct btf *btf);
LIBBPF_API int btf__load_into_kernel(struct btf *btf);
LIBBPF_API __s32 btf__find_by_name(const struct btf *btf,
				   const char *type_name);
LIBBPF_API __s32 btf__find_by_name_kind(const struct btf *btf,
					const char *type_name, __u32 kind);
LIBBPF_DEPRECATED_SINCE(0, 7, "use btf__type_cnt() instead; note that btf__get_nr_types() == btf__type_cnt() - 1")
LIBBPF_API __u32 btf__get_nr_types(const struct btf *btf);
LIBBPF_API __u32 btf__type_cnt(const struct btf *btf);
LIBBPF_API const struct btf *btf__base_btf(const struct btf *btf);
LIBBPF_API const struct btf_type *btf__type_by_id(const struct btf *btf,
						  __u32 id);
LIBBPF_API size_t btf__pointer_size(const struct btf *btf);
LIBBPF_API int btf__set_pointer_size(struct btf *btf, size_t ptr_sz);
LIBBPF_API enum btf_endianness btf__endianness(const struct btf *btf);
LIBBPF_API int btf__set_endianness(struct btf *btf, enum btf_endianness endian);
LIBBPF_API __s64 btf__resolve_size(const struct btf *btf, __u32 type_id);
LIBBPF_API int btf__resolve_type(const struct btf *btf, __u32 type_id);
LIBBPF_API int btf__align_of(const struct btf *btf, __u32 id);
LIBBPF_API int btf__fd(const struct btf *btf);
LIBBPF_API void btf__set_fd(struct btf *btf, int fd);
LIBBPF_DEPRECATED_SINCE(0, 7, "use btf__raw_data() instead")
LIBBPF_API const void *btf__get_raw_data(const struct btf *btf, __u32 *size);
LIBBPF_API const void *btf__raw_data(const struct btf *btf, __u32 *size);
LIBBPF_API const char *btf__name_by_offset(const struct btf *btf, __u32 offset);
LIBBPF_API const char *btf__str_by_offset(const struct btf *btf, __u32 offset);
LIBBPF_API int btf__get_map_kv_tids(const struct btf *btf, const char *map_name,
				    __u32 expected_key_size,
				    __u32 expected_value_size,
				    __u32 *key_type_id, __u32 *value_type_id);

LIBBPF_API struct btf_ext *btf_ext__new(__u8 *data, __u32 size);
LIBBPF_API void btf_ext__free(struct btf_ext *btf_ext);
LIBBPF_API const void *btf_ext__get_raw_data(const struct btf_ext *btf_ext,
					     __u32 *size);
LIBBPF_API LIBBPF_DEPRECATED("btf_ext__reloc_func_info was never meant as a public API and has wrong assumptions embedded in it; it will be removed in the future libbpf versions")
int btf_ext__reloc_func_info(const struct btf *btf,
			     const struct btf_ext *btf_ext,
			     const char *sec_name, __u32 insns_cnt,
			     void **func_info, __u32 *cnt);
LIBBPF_API LIBBPF_DEPRECATED("btf_ext__reloc_line_info was never meant as a public API and has wrong assumptions embedded in it; it will be removed in the future libbpf versions")
int btf_ext__reloc_line_info(const struct btf *btf,
			     const struct btf_ext *btf_ext,
			     const char *sec_name, __u32 insns_cnt,
			     void **line_info, __u32 *cnt);
LIBBPF_API __u32 btf_ext__func_info_rec_size(const struct btf_ext *btf_ext);
LIBBPF_API __u32 btf_ext__line_info_rec_size(const struct btf_ext *btf_ext);

LIBBPF_API int btf__find_str(struct btf *btf, const char *s);
LIBBPF_API int btf__add_str(struct btf *btf, const char *s);
LIBBPF_API int btf__add_type(struct btf *btf, const struct btf *src_btf,
			     const struct btf_type *src_type);
/**
 * @brief **btf__add_btf()** appends all the BTF types from *src_btf* into *btf*
 * @param btf BTF object which all the BTF types and strings are added to
 * @param src_btf BTF object which all BTF types and referenced strings are copied from
 * @return BTF type ID of the first appended BTF type, or negative error code
 *
 * **btf__add_btf()** can be used to simply and efficiently append the entire
 * contents of one BTF object to another one. All the BTF type data is copied
 * over, all referenced type IDs are adjusted by adding a necessary ID offset.
 * Only strings referenced from BTF types are copied over and deduplicated, so
 * if there were some unused strings in *src_btf*, those won't be copied over,
 * which is consistent with the general string deduplication semantics of BTF
 * writing APIs.
 *
 * If any error is encountered during this process, the contents of *btf* is
 * left intact, which means that **btf__add_btf()** follows the transactional
 * semantics and the operation as a whole is all-or-nothing.
 *
 * *src_btf* has to be non-split BTF, as of now copying types from split BTF
 * is not supported and will result in -ENOTSUP error code returned.
 */
LIBBPF_API int btf__add_btf(struct btf *btf, const struct btf *src_btf);

LIBBPF_API int btf__add_int(struct btf *btf, const char *name, size_t byte_sz, int encoding);
LIBBPF_API int btf__add_float(struct btf *btf, const char *name, size_t byte_sz);
LIBBPF_API int btf__add_ptr(struct btf *btf, int ref_type_id);
LIBBPF_API int btf__add_array(struct btf *btf,
			      int index_type_id, int elem_type_id, __u32 nr_elems);
/* struct/union construction APIs */
LIBBPF_API int btf__add_struct(struct btf *btf, const char *name, __u32 sz);
LIBBPF_API int btf__add_union(struct btf *btf, const char *name, __u32 sz);
LIBBPF_API int btf__add_field(struct btf *btf, const char *name, int field_type_id,
			      __u32 bit_offset, __u32 bit_size);

/* enum construction APIs */
LIBBPF_API int btf__add_enum(struct btf *btf, const char *name, __u32 bytes_sz);
LIBBPF_API int btf__add_enum_value(struct btf *btf, const char *name, __s64 value);

enum btf_fwd_kind {
	BTF_FWD_STRUCT = 0,
	BTF_FWD_UNION = 1,
	BTF_FWD_ENUM = 2,
};

LIBBPF_API int btf__add_fwd(struct btf *btf, const char *name, enum btf_fwd_kind fwd_kind);
LIBBPF_API int btf__add_typedef(struct btf *btf, const char *name, int ref_type_id);
LIBBPF_API int btf__add_volatile(struct btf *btf, int ref_type_id);
LIBBPF_API int btf__add_const(struct btf *btf, int ref_type_id);
LIBBPF_API int btf__add_restrict(struct btf *btf, int ref_type_id);

/* func and func_proto construction APIs */
LIBBPF_API int btf__add_func(struct btf *btf, const char *name,
			     enum btf_func_linkage linkage, int proto_type_id);
LIBBPF_API int btf__add_func_proto(struct btf *btf, int ret_type_id);
LIBBPF_API int btf__add_func_param(struct btf *btf, const char *name, int type_id);

/* var & datasec construction APIs */
LIBBPF_API int btf__add_var(struct btf *btf, const char *name, int linkage, int type_id);
LIBBPF_API int btf__add_datasec(struct btf *btf, const char *name, __u32 byte_sz);
LIBBPF_API int btf__add_datasec_var_info(struct btf *btf, int var_type_id,
					 __u32 offset, __u32 byte_sz);

/* tag construction API */
LIBBPF_API int btf__add_decl_tag(struct btf *btf, const char *value, int ref_type_id,
			    int component_idx);

struct btf_dedup_opts {
	unsigned int dedup_table_size;
	bool dont_resolve_fwds;
};

LIBBPF_API int btf__dedup(struct btf *btf, struct btf_ext *btf_ext,
			  const struct btf_dedup_opts *opts);

struct btf_dump;

struct btf_dump_opts {
	void *ctx;
};

typedef void (*btf_dump_printf_fn_t)(void *ctx, const char *fmt, va_list args);

LIBBPF_API struct btf_dump *btf_dump__new(const struct btf *btf,
					  const struct btf_ext *btf_ext,
					  const struct btf_dump_opts *opts,
					  btf_dump_printf_fn_t printf_fn);
LIBBPF_API void btf_dump__free(struct btf_dump *d);

LIBBPF_API int btf_dump__dump_type(struct btf_dump *d, __u32 id);

struct btf_dump_emit_type_decl_opts {
	/* size of this struct, for forward/backward compatiblity */
	size_t sz;
	/* optional field name for type declaration, e.g.:
	 * - struct my_struct <FNAME>
	 * - void (*<FNAME>)(int)
	 * - char (*<FNAME>)[123]
	 */
	const char *field_name;
	/* extra indentation level (in number of tabs) to emit for multi-line
	 * type declarations (e.g., anonymous struct); applies for lines
	 * starting from the second one (first line is assumed to have
	 * necessary indentation already
	 */
	int indent_level;
	/* strip all the const/volatile/restrict mods */
	bool strip_mods;
	size_t :0;
};
#define btf_dump_emit_type_decl_opts__last_field strip_mods

LIBBPF_API int
btf_dump__emit_type_decl(struct btf_dump *d, __u32 id,
			 const struct btf_dump_emit_type_decl_opts *opts);


struct btf_dump_type_data_opts {
	/* size of this struct, for forward/backward compatibility */
	size_t sz;
	const char *indent_str;
	int indent_level;
	/* below match "show" flags for bpf_show_snprintf() */
	bool compact;		/* no newlines/indentation */
	bool skip_names;	/* skip member/type names */
	bool emit_zeroes;	/* show 0-valued fields */
	size_t :0;
};
#define btf_dump_type_data_opts__last_field emit_zeroes

LIBBPF_API int
btf_dump__dump_type_data(struct btf_dump *d, __u32 id,
			 const void *data, size_t data_sz,
			 const struct btf_dump_type_data_opts *opts);

/*
 * A set of helpers for easier BTF types handling
 */
static inline __u16 btf_kind(const struct btf_type *t)
{
	return BTF_INFO_KIND(t->info);
}

static inline __u16 btf_vlen(const struct btf_type *t)
{
	return BTF_INFO_VLEN(t->info);
}

static inline bool btf_kflag(const struct btf_type *t)
{
	return BTF_INFO_KFLAG(t->info);
}

static inline bool btf_is_void(const struct btf_type *t)
{
	return btf_kind(t) == BTF_KIND_UNKN;
}

static inline bool btf_is_int(const struct btf_type *t)
{
	return btf_kind(t) == BTF_KIND_INT;
}

static inline bool btf_is_ptr(const struct btf_type *t)
{
	return btf_kind(t) == BTF_KIND_PTR;
}

static inline bool btf_is_array(const struct btf_type *t)
{
	return btf_kind(t) == BTF_KIND_ARRAY;
}

static inline bool btf_is_struct(const struct btf_type *t)
{
	return btf_kind(t) == BTF_KIND_STRUCT;
}

static inline bool btf_is_union(const struct btf_type *t)
{
	return btf_kind(t) == BTF_KIND_UNION;
}

static inline bool btf_is_composite(const struct btf_type *t)
{
	__u16 kind = btf_kind(t);

	return kind == BTF_KIND_STRUCT || kind == BTF_KIND_UNION;
}

static inline bool btf_is_enum(const struct btf_type *t)
{
	return btf_kind(t) == BTF_KIND_ENUM;
}

static inline bool btf_is_fwd(const struct btf_type *t)
{
	return btf_kind(t) == BTF_KIND_FWD;
}

static inline bool btf_is_typedef(const struct btf_type *t)
{
	return btf_kind(t) == BTF_KIND_TYPEDEF;
}

static inline bool btf_is_volatile(const struct btf_type *t)
{
	return btf_kind(t) == BTF_KIND_VOLATILE;
}

static inline bool btf_is_const(const struct btf_type *t)
{
	return btf_kind(t) == BTF_KIND_CONST;
}

static inline bool btf_is_restrict(const struct btf_type *t)
{
	return btf_kind(t) == BTF_KIND_RESTRICT;
}

static inline bool btf_is_mod(const struct btf_type *t)
{
	__u16 kind = btf_kind(t);

	return kind == BTF_KIND_VOLATILE ||
	       kind == BTF_KIND_CONST ||
	       kind == BTF_KIND_RESTRICT;
}

static inline bool btf_is_func(const struct btf_type *t)
{
	return btf_kind(t) == BTF_KIND_FUNC;
}

static inline bool btf_is_func_proto(const struct btf_type *t)
{
	return btf_kind(t) == BTF_KIND_FUNC_PROTO;
}

static inline bool btf_is_var(const struct btf_type *t)
{
	return btf_kind(t) == BTF_KIND_VAR;
}

static inline bool btf_is_datasec(const struct btf_type *t)
{
	return btf_kind(t) == BTF_KIND_DATASEC;
}

static inline bool btf_is_float(const struct btf_type *t)
{
	return btf_kind(t) == BTF_KIND_FLOAT;
}

static inline bool btf_is_decl_tag(const struct btf_type *t)
{
	return btf_kind(t) == BTF_KIND_DECL_TAG;
}

static inline __u8 btf_int_encoding(const struct btf_type *t)
{
	return BTF_INT_ENCODING(*(__u32 *)(t + 1));
}

static inline __u8 btf_int_offset(const struct btf_type *t)
{
	return BTF_INT_OFFSET(*(__u32 *)(t + 1));
}

static inline __u8 btf_int_bits(const struct btf_type *t)
{
	return BTF_INT_BITS(*(__u32 *)(t + 1));
}

static inline struct btf_array *btf_array(const struct btf_type *t)
{
	return (struct btf_array *)(t + 1);
}

static inline struct btf_enum *btf_enum(const struct btf_type *t)
{
	return (struct btf_enum *)(t + 1);
}

static inline struct btf_member *btf_members(const struct btf_type *t)
{
	return (struct btf_member *)(t + 1);
}

/* Get bit offset of a member with specified index. */
static inline __u32 btf_member_bit_offset(const struct btf_type *t,
					  __u32 member_idx)
{
	const struct btf_member *m = btf_members(t) + member_idx;
	bool kflag = btf_kflag(t);

	return kflag ? BTF_MEMBER_BIT_OFFSET(m->offset) : m->offset;
}
/*
 * Get bitfield size of a member, assuming t is BTF_KIND_STRUCT or
 * BTF_KIND_UNION. If member is not a bitfield, zero is returned.
 */
static inline __u32 btf_member_bitfield_size(const struct btf_type *t,
					     __u32 member_idx)
{
	const struct btf_member *m = btf_members(t) + member_idx;
	bool kflag = btf_kflag(t);

	return kflag ? BTF_MEMBER_BITFIELD_SIZE(m->offset) : 0;
}

static inline struct btf_param *btf_params(const struct btf_type *t)
{
	return (struct btf_param *)(t + 1);
}

static inline struct btf_var *btf_var(const struct btf_type *t)
{
	return (struct btf_var *)(t + 1);
}

static inline struct btf_var_secinfo *
btf_var_secinfos(const struct btf_type *t)
{
	return (struct btf_var_secinfo *)(t + 1);
}

struct btf_decl_tag;
static inline struct btf_decl_tag *btf_decl_tag(const struct btf_type *t)
{
	return (struct btf_decl_tag *)(t + 1);
}

#ifdef __cplusplus
} /* extern "C" */
#endif

#endif /* __LIBBPF_BTF_H */<|MERGE_RESOLUTION|>--- conflicted
+++ resolved
@@ -120,15 +120,10 @@
 
 LIBBPF_API struct btf *btf__load_from_kernel_by_id(__u32 id);
 LIBBPF_API struct btf *btf__load_from_kernel_by_id_split(__u32 id, struct btf *base_btf);
-<<<<<<< HEAD
-LIBBPF_API int btf__get_from_id(__u32 id, struct btf **btf);
-
-=======
 LIBBPF_DEPRECATED_SINCE(0, 6, "use btf__load_from_kernel_by_id instead")
 LIBBPF_API int btf__get_from_id(__u32 id, struct btf **btf);
 
 LIBBPF_DEPRECATED_SINCE(0, 6, "intended for internal libbpf use only")
->>>>>>> df0cc57e
 LIBBPF_API int btf__finalize_data(struct bpf_object *obj, struct btf *btf);
 LIBBPF_DEPRECATED_SINCE(0, 6, "use btf__load_into_kernel instead")
 LIBBPF_API int btf__load(struct btf *btf);
