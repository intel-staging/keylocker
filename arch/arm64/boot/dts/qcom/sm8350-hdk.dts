--- conflicted
+++ resolved
@@ -107,14 +107,8 @@
 			regulator-max-microvolt = <888000>;
 			regulator-initial-mode = <RPMH_REGULATOR_MODE_HPM>;
 			regulator-allow-set-load;
-<<<<<<< HEAD
-			regulator-allowed-modes =
-			    <RPMH_REGULATOR_MODE_LPM
-			     RPMH_REGULATOR_MODE_HPM>;
-=======
 			regulator-allowed-modes = <RPMH_REGULATOR_MODE_LPM
 						   RPMH_REGULATOR_MODE_HPM>;
->>>>>>> c83ce312
 		};
 
 		vreg_l6b_1p2: ldo6 {
@@ -123,14 +117,8 @@
 			regulator-max-microvolt = <1208000>;
 			regulator-initial-mode = <RPMH_REGULATOR_MODE_HPM>;
 			regulator-allow-set-load;
-<<<<<<< HEAD
-			regulator-allowed-modes =
-			    <RPMH_REGULATOR_MODE_LPM
-			     RPMH_REGULATOR_MODE_HPM>;
-=======
 			regulator-allowed-modes = <RPMH_REGULATOR_MODE_LPM
 						   RPMH_REGULATOR_MODE_HPM>;
->>>>>>> c83ce312
 		};
 
 		vreg_l7b_2p96: ldo7 {
@@ -139,14 +127,8 @@
 			regulator-max-microvolt = <2504000>;
 			regulator-initial-mode = <RPMH_REGULATOR_MODE_HPM>;
 			regulator-allow-set-load;
-<<<<<<< HEAD
-			regulator-allowed-modes =
-			    <RPMH_REGULATOR_MODE_LPM
-			     RPMH_REGULATOR_MODE_HPM>;
-=======
 			regulator-allowed-modes = <RPMH_REGULATOR_MODE_LPM
 						   RPMH_REGULATOR_MODE_HPM>;
->>>>>>> c83ce312
 		};
 
 		vreg_l9b_1p2: ldo9 {
@@ -155,14 +137,8 @@
 			regulator-max-microvolt = <1200000>;
 			regulator-initial-mode = <RPMH_REGULATOR_MODE_HPM>;
 			regulator-allow-set-load;
-<<<<<<< HEAD
-			regulator-allowed-modes =
-			    <RPMH_REGULATOR_MODE_LPM
-			     RPMH_REGULATOR_MODE_HPM>;
-=======
 			regulator-allowed-modes = <RPMH_REGULATOR_MODE_LPM
 						   RPMH_REGULATOR_MODE_HPM>;
->>>>>>> c83ce312
 		};
 	};
 
