/* SPDX-License-Identifier: GPL-2.0 */
#undef TRACE_SYSTEM
#define TRACE_SYSTEM sunrpc

#if !defined(_TRACE_SUNRPC_H) || defined(TRACE_HEADER_MULTI_READ)
#define _TRACE_SUNRPC_H

#include <linux/sunrpc/sched.h>
#include <linux/sunrpc/clnt.h>
#include <linux/sunrpc/svc.h>
#include <linux/sunrpc/xprtsock.h>
#include <linux/sunrpc/svc_xprt.h>
#include <net/tcp_states.h>
#include <linux/net.h>
#include <linux/tracepoint.h>

#include <trace/events/sunrpc_base.h>

TRACE_DEFINE_ENUM(SOCK_STREAM);
TRACE_DEFINE_ENUM(SOCK_DGRAM);
TRACE_DEFINE_ENUM(SOCK_RAW);
TRACE_DEFINE_ENUM(SOCK_RDM);
TRACE_DEFINE_ENUM(SOCK_SEQPACKET);
TRACE_DEFINE_ENUM(SOCK_DCCP);
TRACE_DEFINE_ENUM(SOCK_PACKET);

#define show_socket_type(type)					\
	__print_symbolic(type,					\
		{ SOCK_STREAM,		"STREAM" },		\
		{ SOCK_DGRAM,		"DGRAM" },		\
		{ SOCK_RAW,		"RAW" },		\
		{ SOCK_RDM,		"RDM" },		\
		{ SOCK_SEQPACKET,	"SEQPACKET" },		\
		{ SOCK_DCCP,		"DCCP" },		\
		{ SOCK_PACKET,		"PACKET" })

/* This list is known to be incomplete, add new enums as needed. */
TRACE_DEFINE_ENUM(AF_UNSPEC);
TRACE_DEFINE_ENUM(AF_UNIX);
TRACE_DEFINE_ENUM(AF_LOCAL);
TRACE_DEFINE_ENUM(AF_INET);
TRACE_DEFINE_ENUM(AF_INET6);

#define rpc_show_address_family(family)				\
	__print_symbolic(family,				\
		{ AF_UNSPEC,		"AF_UNSPEC" },		\
		{ AF_UNIX,		"AF_UNIX" },		\
		{ AF_LOCAL,		"AF_LOCAL" },		\
		{ AF_INET,		"AF_INET" },		\
		{ AF_INET6,		"AF_INET6" })

DECLARE_EVENT_CLASS(rpc_xdr_buf_class,
	TP_PROTO(
		const struct rpc_task *task,
		const struct xdr_buf *xdr
	),

	TP_ARGS(task, xdr),

	TP_STRUCT__entry(
		__field(unsigned int, task_id)
		__field(unsigned int, client_id)
		__field(const void *, head_base)
		__field(size_t, head_len)
		__field(const void *, tail_base)
		__field(size_t, tail_len)
		__field(unsigned int, page_base)
		__field(unsigned int, page_len)
		__field(unsigned int, msg_len)
	),

	TP_fast_assign(
		__entry->task_id = task->tk_pid;
		__entry->client_id = task->tk_client ?
				     task->tk_client->cl_clid : -1;
		__entry->head_base = xdr->head[0].iov_base;
		__entry->head_len = xdr->head[0].iov_len;
		__entry->tail_base = xdr->tail[0].iov_base;
		__entry->tail_len = xdr->tail[0].iov_len;
		__entry->page_base = xdr->page_base;
		__entry->page_len = xdr->page_len;
		__entry->msg_len = xdr->len;
	),

<<<<<<< HEAD
	TP_printk(SUNRPC_TRACE_TASK_SPECIFIER
		  " head=[%p,%zu] page=%u tail=[%p,%zu] len=%u",
=======
	TP_printk("task:%u@%u head=[%p,%zu] page=%u(%u) tail=[%p,%zu] len=%u",
>>>>>>> 80479eb8
		__entry->task_id, __entry->client_id,
		__entry->head_base, __entry->head_len,
		__entry->page_len, __entry->page_base,
		__entry->tail_base, __entry->tail_len,
		__entry->msg_len
	)
);

#define DEFINE_RPCXDRBUF_EVENT(name)					\
		DEFINE_EVENT(rpc_xdr_buf_class,				\
				rpc_xdr_##name,				\
				TP_PROTO(				\
					const struct rpc_task *task,	\
					const struct xdr_buf *xdr	\
				),					\
				TP_ARGS(task, xdr))

DEFINE_RPCXDRBUF_EVENT(sendto);
DEFINE_RPCXDRBUF_EVENT(recvfrom);
DEFINE_RPCXDRBUF_EVENT(reply_pages);


DECLARE_EVENT_CLASS(rpc_clnt_class,
	TP_PROTO(
		const struct rpc_clnt *clnt
	),

	TP_ARGS(clnt),

	TP_STRUCT__entry(
		__field(unsigned int, client_id)
	),

	TP_fast_assign(
		__entry->client_id = clnt->cl_clid;
	),

	TP_printk("client=" SUNRPC_TRACE_CLID_SPECIFIER, __entry->client_id)
);

#define DEFINE_RPC_CLNT_EVENT(name)					\
		DEFINE_EVENT(rpc_clnt_class,				\
				rpc_clnt_##name,			\
				TP_PROTO(				\
					const struct rpc_clnt *clnt	\
				),					\
				TP_ARGS(clnt))

DEFINE_RPC_CLNT_EVENT(free);
DEFINE_RPC_CLNT_EVENT(killall);
DEFINE_RPC_CLNT_EVENT(shutdown);
DEFINE_RPC_CLNT_EVENT(release);
DEFINE_RPC_CLNT_EVENT(replace_xprt);
DEFINE_RPC_CLNT_EVENT(replace_xprt_err);

TRACE_EVENT(rpc_clnt_new,
	TP_PROTO(
		const struct rpc_clnt *clnt,
		const struct rpc_xprt *xprt,
		const char *program,
		const char *server
	),

	TP_ARGS(clnt, xprt, program, server),

	TP_STRUCT__entry(
		__field(unsigned int, client_id)
		__string(addr, xprt->address_strings[RPC_DISPLAY_ADDR])
		__string(port, xprt->address_strings[RPC_DISPLAY_PORT])
		__string(program, program)
		__string(server, server)
	),

	TP_fast_assign(
		__entry->client_id = clnt->cl_clid;
		__assign_str(addr, xprt->address_strings[RPC_DISPLAY_ADDR]);
		__assign_str(port, xprt->address_strings[RPC_DISPLAY_PORT]);
		__assign_str(program, program);
		__assign_str(server, server);
	),

	TP_printk("client=" SUNRPC_TRACE_CLID_SPECIFIER
		  " peer=[%s]:%s program=%s server=%s",
		__entry->client_id, __get_str(addr), __get_str(port),
		__get_str(program), __get_str(server))
);

TRACE_EVENT(rpc_clnt_new_err,
	TP_PROTO(
		const char *program,
		const char *server,
		int error
	),

	TP_ARGS(program, server, error),

	TP_STRUCT__entry(
		__field(int, error)
		__string(program, program)
		__string(server, server)
	),

	TP_fast_assign(
		__entry->error = error;
		__assign_str(program, program);
		__assign_str(server, server);
	),

	TP_printk("program=%s server=%s error=%d",
		__get_str(program), __get_str(server), __entry->error)
);

TRACE_EVENT(rpc_clnt_clone_err,
	TP_PROTO(
		const struct rpc_clnt *clnt,
		int error
	),

	TP_ARGS(clnt, error),

	TP_STRUCT__entry(
		__field(unsigned int, client_id)
		__field(int, error)
	),

	TP_fast_assign(
		__entry->client_id = clnt->cl_clid;
		__entry->error = error;
	),

	TP_printk("client=" SUNRPC_TRACE_CLID_SPECIFIER " error=%d",
		__entry->client_id, __entry->error)
);


TRACE_DEFINE_ENUM(RPC_AUTH_OK);
TRACE_DEFINE_ENUM(RPC_AUTH_BADCRED);
TRACE_DEFINE_ENUM(RPC_AUTH_REJECTEDCRED);
TRACE_DEFINE_ENUM(RPC_AUTH_BADVERF);
TRACE_DEFINE_ENUM(RPC_AUTH_REJECTEDVERF);
TRACE_DEFINE_ENUM(RPC_AUTH_TOOWEAK);
TRACE_DEFINE_ENUM(RPCSEC_GSS_CREDPROBLEM);
TRACE_DEFINE_ENUM(RPCSEC_GSS_CTXPROBLEM);

#define rpc_show_auth_stat(status)					\
	__print_symbolic(status,					\
		{ RPC_AUTH_OK,			"AUTH_OK" },		\
		{ RPC_AUTH_BADCRED,		"BADCRED" },		\
		{ RPC_AUTH_REJECTEDCRED,	"REJECTEDCRED" },	\
		{ RPC_AUTH_BADVERF,		"BADVERF" },		\
		{ RPC_AUTH_REJECTEDVERF,	"REJECTEDVERF" },	\
		{ RPC_AUTH_TOOWEAK,		"TOOWEAK" },		\
		{ RPCSEC_GSS_CREDPROBLEM,	"GSS_CREDPROBLEM" },	\
		{ RPCSEC_GSS_CTXPROBLEM,	"GSS_CTXPROBLEM" })	\

DECLARE_EVENT_CLASS(rpc_task_status,

	TP_PROTO(const struct rpc_task *task),

	TP_ARGS(task),

	TP_STRUCT__entry(
		__field(unsigned int, task_id)
		__field(unsigned int, client_id)
		__field(int, status)
	),

	TP_fast_assign(
		__entry->task_id = task->tk_pid;
		__entry->client_id = task->tk_client->cl_clid;
		__entry->status = task->tk_status;
	),

	TP_printk(SUNRPC_TRACE_TASK_SPECIFIER " status=%d",
		__entry->task_id, __entry->client_id,
		__entry->status)
);
#define DEFINE_RPC_STATUS_EVENT(name) \
	DEFINE_EVENT(rpc_task_status, rpc_##name##_status, \
			TP_PROTO( \
				const struct rpc_task *task \
			), \
			TP_ARGS(task))

DEFINE_RPC_STATUS_EVENT(call);
DEFINE_RPC_STATUS_EVENT(connect);
DEFINE_RPC_STATUS_EVENT(timeout);
DEFINE_RPC_STATUS_EVENT(retry_refresh);
DEFINE_RPC_STATUS_EVENT(refresh);

TRACE_EVENT(rpc_request,
	TP_PROTO(const struct rpc_task *task),

	TP_ARGS(task),

	TP_STRUCT__entry(
		__field(unsigned int, task_id)
		__field(unsigned int, client_id)
		__field(int, version)
		__field(bool, async)
		__string(progname, task->tk_client->cl_program->name)
		__string(procname, rpc_proc_name(task))
	),

	TP_fast_assign(
		__entry->task_id = task->tk_pid;
		__entry->client_id = task->tk_client->cl_clid;
		__entry->version = task->tk_client->cl_vers;
		__entry->async = RPC_IS_ASYNC(task);
		__assign_str(progname, task->tk_client->cl_program->name);
		__assign_str(procname, rpc_proc_name(task));
	),

	TP_printk(SUNRPC_TRACE_TASK_SPECIFIER " %sv%d %s (%ssync)",
		__entry->task_id, __entry->client_id,
		__get_str(progname), __entry->version,
		__get_str(procname), __entry->async ? "a": ""
		)
);

#define rpc_show_task_flags(flags)					\
	__print_flags(flags, "|",					\
		{ RPC_TASK_ASYNC, "ASYNC" },				\
		{ RPC_TASK_SWAPPER, "SWAPPER" },			\
		{ RPC_TASK_MOVEABLE, "MOVEABLE" },			\
		{ RPC_TASK_NULLCREDS, "NULLCREDS" },			\
		{ RPC_CALL_MAJORSEEN, "MAJORSEEN" },			\
		{ RPC_TASK_ROOTCREDS, "ROOTCREDS" },			\
		{ RPC_TASK_DYNAMIC, "DYNAMIC" },			\
		{ RPC_TASK_NO_ROUND_ROBIN, "NO_ROUND_ROBIN" },		\
		{ RPC_TASK_SOFT, "SOFT" },				\
		{ RPC_TASK_SOFTCONN, "SOFTCONN" },			\
		{ RPC_TASK_SENT, "SENT" },				\
		{ RPC_TASK_TIMEOUT, "TIMEOUT" },			\
		{ RPC_TASK_NOCONNECT, "NOCONNECT" },			\
		{ RPC_TASK_NO_RETRANS_TIMEOUT, "NORTO" },		\
		{ RPC_TASK_CRED_NOREF, "CRED_NOREF" })

#define rpc_show_runstate(flags)					\
	__print_flags(flags, "|",					\
		{ (1UL << RPC_TASK_RUNNING), "RUNNING" },		\
		{ (1UL << RPC_TASK_QUEUED), "QUEUED" },			\
		{ (1UL << RPC_TASK_ACTIVE), "ACTIVE" },			\
		{ (1UL << RPC_TASK_NEED_XMIT), "NEED_XMIT" },		\
		{ (1UL << RPC_TASK_NEED_RECV), "NEED_RECV" },		\
		{ (1UL << RPC_TASK_MSG_PIN_WAIT), "MSG_PIN_WAIT" },	\
		{ (1UL << RPC_TASK_SIGNALLED), "SIGNALLED" })

DECLARE_EVENT_CLASS(rpc_task_running,

	TP_PROTO(const struct rpc_task *task, const void *action),

	TP_ARGS(task, action),

	TP_STRUCT__entry(
		__field(unsigned int, task_id)
		__field(unsigned int, client_id)
		__field(const void *, action)
		__field(unsigned long, runstate)
		__field(int, status)
		__field(unsigned short, flags)
		),

	TP_fast_assign(
		__entry->client_id = task->tk_client ?
				     task->tk_client->cl_clid : -1;
		__entry->task_id = task->tk_pid;
		__entry->action = action;
		__entry->runstate = task->tk_runstate;
		__entry->status = task->tk_status;
		__entry->flags = task->tk_flags;
		),

	TP_printk(SUNRPC_TRACE_TASK_SPECIFIER
		  " flags=%s runstate=%s status=%d action=%ps",
		__entry->task_id, __entry->client_id,
		rpc_show_task_flags(__entry->flags),
		rpc_show_runstate(__entry->runstate),
		__entry->status,
		__entry->action
		)
);
#define DEFINE_RPC_RUNNING_EVENT(name) \
	DEFINE_EVENT(rpc_task_running, rpc_task_##name, \
			TP_PROTO( \
				const struct rpc_task *task, \
				const void *action \
			), \
			TP_ARGS(task, action))

DEFINE_RPC_RUNNING_EVENT(begin);
DEFINE_RPC_RUNNING_EVENT(run_action);
DEFINE_RPC_RUNNING_EVENT(sync_sleep);
DEFINE_RPC_RUNNING_EVENT(sync_wake);
DEFINE_RPC_RUNNING_EVENT(complete);
DEFINE_RPC_RUNNING_EVENT(timeout);
DEFINE_RPC_RUNNING_EVENT(signalled);
DEFINE_RPC_RUNNING_EVENT(end);
DEFINE_RPC_RUNNING_EVENT(call_done);

DECLARE_EVENT_CLASS(rpc_task_queued,

	TP_PROTO(const struct rpc_task *task, const struct rpc_wait_queue *q),

	TP_ARGS(task, q),

	TP_STRUCT__entry(
		__field(unsigned int, task_id)
		__field(unsigned int, client_id)
		__field(unsigned long, timeout)
		__field(unsigned long, runstate)
		__field(int, status)
		__field(unsigned short, flags)
		__string(q_name, rpc_qname(q))
		),

	TP_fast_assign(
		__entry->client_id = task->tk_client ?
				     task->tk_client->cl_clid : -1;
		__entry->task_id = task->tk_pid;
		__entry->timeout = rpc_task_timeout(task);
		__entry->runstate = task->tk_runstate;
		__entry->status = task->tk_status;
		__entry->flags = task->tk_flags;
		__assign_str(q_name, rpc_qname(q));
		),

	TP_printk(SUNRPC_TRACE_TASK_SPECIFIER
		  " flags=%s runstate=%s status=%d timeout=%lu queue=%s",
		__entry->task_id, __entry->client_id,
		rpc_show_task_flags(__entry->flags),
		rpc_show_runstate(__entry->runstate),
		__entry->status,
		__entry->timeout,
		__get_str(q_name)
		)
);
#define DEFINE_RPC_QUEUED_EVENT(name) \
	DEFINE_EVENT(rpc_task_queued, rpc_task_##name, \
			TP_PROTO( \
				const struct rpc_task *task, \
				const struct rpc_wait_queue *q \
			), \
			TP_ARGS(task, q))

DEFINE_RPC_QUEUED_EVENT(sleep);
DEFINE_RPC_QUEUED_EVENT(wakeup);

DECLARE_EVENT_CLASS(rpc_failure,

	TP_PROTO(const struct rpc_task *task),

	TP_ARGS(task),

	TP_STRUCT__entry(
		__field(unsigned int, task_id)
		__field(unsigned int, client_id)
	),

	TP_fast_assign(
		__entry->task_id = task->tk_pid;
		__entry->client_id = task->tk_client->cl_clid;
	),

	TP_printk(SUNRPC_TRACE_TASK_SPECIFIER,
		__entry->task_id, __entry->client_id)
);

#define DEFINE_RPC_FAILURE(name)					\
	DEFINE_EVENT(rpc_failure, rpc_bad_##name,			\
			TP_PROTO(					\
				const struct rpc_task *task		\
			),						\
			TP_ARGS(task))

DEFINE_RPC_FAILURE(callhdr);
DEFINE_RPC_FAILURE(verifier);

DECLARE_EVENT_CLASS(rpc_reply_event,

	TP_PROTO(
		const struct rpc_task *task
	),

	TP_ARGS(task),

	TP_STRUCT__entry(
		__field(unsigned int, task_id)
		__field(unsigned int, client_id)
		__field(u32, xid)
		__string(progname, task->tk_client->cl_program->name)
		__field(u32, version)
		__string(procname, rpc_proc_name(task))
		__string(servername, task->tk_xprt->servername)
	),

	TP_fast_assign(
		__entry->task_id = task->tk_pid;
		__entry->client_id = task->tk_client->cl_clid;
		__entry->xid = be32_to_cpu(task->tk_rqstp->rq_xid);
		__assign_str(progname, task->tk_client->cl_program->name);
		__entry->version = task->tk_client->cl_vers;
		__assign_str(procname, rpc_proc_name(task));
		__assign_str(servername, task->tk_xprt->servername);
	),

	TP_printk(SUNRPC_TRACE_TASK_SPECIFIER
		  " server=%s xid=0x%08x %sv%d %s",
		__entry->task_id, __entry->client_id, __get_str(servername),
		__entry->xid, __get_str(progname), __entry->version,
		__get_str(procname))
)

#define DEFINE_RPC_REPLY_EVENT(name)					\
	DEFINE_EVENT(rpc_reply_event, rpc__##name,			\
			TP_PROTO(					\
				const struct rpc_task *task		\
			),						\
			TP_ARGS(task))

DEFINE_RPC_REPLY_EVENT(prog_unavail);
DEFINE_RPC_REPLY_EVENT(prog_mismatch);
DEFINE_RPC_REPLY_EVENT(proc_unavail);
DEFINE_RPC_REPLY_EVENT(garbage_args);
DEFINE_RPC_REPLY_EVENT(unparsable);
DEFINE_RPC_REPLY_EVENT(mismatch);
DEFINE_RPC_REPLY_EVENT(stale_creds);
DEFINE_RPC_REPLY_EVENT(bad_creds);
DEFINE_RPC_REPLY_EVENT(auth_tooweak);

#define DEFINE_RPCB_ERROR_EVENT(name)					\
	DEFINE_EVENT(rpc_reply_event, rpcb_##name##_err,		\
			TP_PROTO(					\
				const struct rpc_task *task		\
			),						\
			TP_ARGS(task))

DEFINE_RPCB_ERROR_EVENT(prog_unavail);
DEFINE_RPCB_ERROR_EVENT(timeout);
DEFINE_RPCB_ERROR_EVENT(bind_version);
DEFINE_RPCB_ERROR_EVENT(unreachable);
DEFINE_RPCB_ERROR_EVENT(unrecognized);

TRACE_EVENT(rpc_buf_alloc,
	TP_PROTO(
		const struct rpc_task *task,
		int status
	),

	TP_ARGS(task, status),

	TP_STRUCT__entry(
		__field(unsigned int, task_id)
		__field(unsigned int, client_id)
		__field(size_t, callsize)
		__field(size_t, recvsize)
		__field(int, status)
	),

	TP_fast_assign(
		__entry->task_id = task->tk_pid;
		__entry->client_id = task->tk_client->cl_clid;
		__entry->callsize = task->tk_rqstp->rq_callsize;
		__entry->recvsize = task->tk_rqstp->rq_rcvsize;
		__entry->status = status;
	),

	TP_printk(SUNRPC_TRACE_TASK_SPECIFIER
		  " callsize=%zu recvsize=%zu status=%d",
		__entry->task_id, __entry->client_id,
		__entry->callsize, __entry->recvsize, __entry->status
	)
);

TRACE_EVENT(rpc_call_rpcerror,
	TP_PROTO(
		const struct rpc_task *task,
		int tk_status,
		int rpc_status
	),

	TP_ARGS(task, tk_status, rpc_status),

	TP_STRUCT__entry(
		__field(unsigned int, task_id)
		__field(unsigned int, client_id)
		__field(int, tk_status)
		__field(int, rpc_status)
	),

	TP_fast_assign(
		__entry->client_id = task->tk_client->cl_clid;
		__entry->task_id = task->tk_pid;
		__entry->tk_status = tk_status;
		__entry->rpc_status = rpc_status;
	),

	TP_printk(SUNRPC_TRACE_TASK_SPECIFIER
		  " tk_status=%d rpc_status=%d",
		__entry->task_id, __entry->client_id,
		__entry->tk_status, __entry->rpc_status)
);

TRACE_EVENT(rpc_stats_latency,

	TP_PROTO(
		const struct rpc_task *task,
		ktime_t backlog,
		ktime_t rtt,
		ktime_t execute
	),

	TP_ARGS(task, backlog, rtt, execute),

	TP_STRUCT__entry(
		__field(unsigned int, task_id)
		__field(unsigned int, client_id)
		__field(u32, xid)
		__field(int, version)
		__string(progname, task->tk_client->cl_program->name)
		__string(procname, rpc_proc_name(task))
		__field(unsigned long, backlog)
		__field(unsigned long, rtt)
		__field(unsigned long, execute)
	),

	TP_fast_assign(
		__entry->client_id = task->tk_client->cl_clid;
		__entry->task_id = task->tk_pid;
		__entry->xid = be32_to_cpu(task->tk_rqstp->rq_xid);
		__entry->version = task->tk_client->cl_vers;
		__assign_str(progname, task->tk_client->cl_program->name);
		__assign_str(procname, rpc_proc_name(task));
		__entry->backlog = ktime_to_us(backlog);
		__entry->rtt = ktime_to_us(rtt);
		__entry->execute = ktime_to_us(execute);
	),

	TP_printk(SUNRPC_TRACE_TASK_SPECIFIER
		  " xid=0x%08x %sv%d %s backlog=%lu rtt=%lu execute=%lu",
		__entry->task_id, __entry->client_id, __entry->xid,
		__get_str(progname), __entry->version, __get_str(procname),
		__entry->backlog, __entry->rtt, __entry->execute)
);

TRACE_EVENT(rpc_xdr_overflow,
	TP_PROTO(
		const struct xdr_stream *xdr,
		size_t requested
	),

	TP_ARGS(xdr, requested),

	TP_STRUCT__entry(
		__field(unsigned int, task_id)
		__field(unsigned int, client_id)
		__field(int, version)
		__field(size_t, requested)
		__field(const void *, end)
		__field(const void *, p)
		__field(const void *, head_base)
		__field(size_t, head_len)
		__field(const void *, tail_base)
		__field(size_t, tail_len)
		__field(unsigned int, page_len)
		__field(unsigned int, len)
		__string(progname, xdr->rqst ?
			 xdr->rqst->rq_task->tk_client->cl_program->name : "unknown")
		__string(procedure, xdr->rqst ?
			 xdr->rqst->rq_task->tk_msg.rpc_proc->p_name : "unknown")
	),

	TP_fast_assign(
		if (xdr->rqst) {
			const struct rpc_task *task = xdr->rqst->rq_task;

			__entry->task_id = task->tk_pid;
			__entry->client_id = task->tk_client->cl_clid;
			__assign_str(progname,
				     task->tk_client->cl_program->name);
			__entry->version = task->tk_client->cl_vers;
			__assign_str(procedure, task->tk_msg.rpc_proc->p_name);
		} else {
			__entry->task_id = -1;
			__entry->client_id = -1;
			__assign_str(progname, "unknown");
			__entry->version = 0;
			__assign_str(procedure, "unknown");
		}
		__entry->requested = requested;
		__entry->end = xdr->end;
		__entry->p = xdr->p;
		__entry->head_base = xdr->buf->head[0].iov_base,
		__entry->head_len = xdr->buf->head[0].iov_len,
		__entry->page_len = xdr->buf->page_len,
		__entry->tail_base = xdr->buf->tail[0].iov_base,
		__entry->tail_len = xdr->buf->tail[0].iov_len,
		__entry->len = xdr->buf->len;
	),

	TP_printk(SUNRPC_TRACE_TASK_SPECIFIER
		  " %sv%d %s requested=%zu p=%p end=%p xdr=[%p,%zu]/%u/[%p,%zu]/%u\n",
		__entry->task_id, __entry->client_id,
		__get_str(progname), __entry->version, __get_str(procedure),
		__entry->requested, __entry->p, __entry->end,
		__entry->head_base, __entry->head_len,
		__entry->page_len,
		__entry->tail_base, __entry->tail_len,
		__entry->len
	)
);

TRACE_EVENT(rpc_xdr_alignment,
	TP_PROTO(
		const struct xdr_stream *xdr,
		size_t offset,
		unsigned int copied
	),

	TP_ARGS(xdr, offset, copied),

	TP_STRUCT__entry(
		__field(unsigned int, task_id)
		__field(unsigned int, client_id)
		__field(int, version)
		__field(size_t, offset)
		__field(unsigned int, copied)
		__field(const void *, head_base)
		__field(size_t, head_len)
		__field(const void *, tail_base)
		__field(size_t, tail_len)
		__field(unsigned int, page_len)
		__field(unsigned int, len)
		__string(progname,
			 xdr->rqst->rq_task->tk_client->cl_program->name)
		__string(procedure,
			 xdr->rqst->rq_task->tk_msg.rpc_proc->p_name)
	),

	TP_fast_assign(
		const struct rpc_task *task = xdr->rqst->rq_task;

		__entry->task_id = task->tk_pid;
		__entry->client_id = task->tk_client->cl_clid;
		__assign_str(progname,
			     task->tk_client->cl_program->name);
		__entry->version = task->tk_client->cl_vers;
		__assign_str(procedure, task->tk_msg.rpc_proc->p_name);

		__entry->offset = offset;
		__entry->copied = copied;
		__entry->head_base = xdr->buf->head[0].iov_base,
		__entry->head_len = xdr->buf->head[0].iov_len,
		__entry->page_len = xdr->buf->page_len,
		__entry->tail_base = xdr->buf->tail[0].iov_base,
		__entry->tail_len = xdr->buf->tail[0].iov_len,
		__entry->len = xdr->buf->len;
	),

	TP_printk(SUNRPC_TRACE_TASK_SPECIFIER
		  " %sv%d %s offset=%zu copied=%u xdr=[%p,%zu]/%u/[%p,%zu]/%u\n",
		__entry->task_id, __entry->client_id,
		__get_str(progname), __entry->version, __get_str(procedure),
		__entry->offset, __entry->copied,
		__entry->head_base, __entry->head_len,
		__entry->page_len,
		__entry->tail_base, __entry->tail_len,
		__entry->len
	)
);

/*
 * First define the enums in the below macros to be exported to userspace
 * via TRACE_DEFINE_ENUM().
 */
#undef EM
#undef EMe
#define EM(a, b)	TRACE_DEFINE_ENUM(a);
#define EMe(a, b)	TRACE_DEFINE_ENUM(a);

#define RPC_SHOW_SOCKET				\
	EM( SS_FREE, "FREE" )			\
	EM( SS_UNCONNECTED, "UNCONNECTED" )	\
	EM( SS_CONNECTING, "CONNECTING" )	\
	EM( SS_CONNECTED, "CONNECTED" )		\
	EMe( SS_DISCONNECTING, "DISCONNECTING" )

#define rpc_show_socket_state(state) \
	__print_symbolic(state, RPC_SHOW_SOCKET)

RPC_SHOW_SOCKET

#define RPC_SHOW_SOCK				\
	EM( TCP_ESTABLISHED, "ESTABLISHED" )	\
	EM( TCP_SYN_SENT, "SYN_SENT" )		\
	EM( TCP_SYN_RECV, "SYN_RECV" )		\
	EM( TCP_FIN_WAIT1, "FIN_WAIT1" )	\
	EM( TCP_FIN_WAIT2, "FIN_WAIT2" )	\
	EM( TCP_TIME_WAIT, "TIME_WAIT" )	\
	EM( TCP_CLOSE, "CLOSE" )		\
	EM( TCP_CLOSE_WAIT, "CLOSE_WAIT" )	\
	EM( TCP_LAST_ACK, "LAST_ACK" )		\
	EM( TCP_LISTEN, "LISTEN" )		\
	EMe( TCP_CLOSING, "CLOSING" )

#define rpc_show_sock_state(state) \
	__print_symbolic(state, RPC_SHOW_SOCK)

RPC_SHOW_SOCK

/*
 * Now redefine the EM() and EMe() macros to map the enums to the strings
 * that will be printed in the output.
 */
#undef EM
#undef EMe
#define EM(a, b)	{a, b},
#define EMe(a, b)	{a, b}

DECLARE_EVENT_CLASS(xs_socket_event,

		TP_PROTO(
			struct rpc_xprt *xprt,
			struct socket *socket
		),

		TP_ARGS(xprt, socket),

		TP_STRUCT__entry(
			__field(unsigned int, socket_state)
			__field(unsigned int, sock_state)
			__field(unsigned long long, ino)
			__string(dstaddr,
				xprt->address_strings[RPC_DISPLAY_ADDR])
			__string(dstport,
				xprt->address_strings[RPC_DISPLAY_PORT])
		),

		TP_fast_assign(
			struct inode *inode = SOCK_INODE(socket);
			__entry->socket_state = socket->state;
			__entry->sock_state = socket->sk->sk_state;
			__entry->ino = (unsigned long long)inode->i_ino;
			__assign_str(dstaddr,
				xprt->address_strings[RPC_DISPLAY_ADDR]);
			__assign_str(dstport,
				xprt->address_strings[RPC_DISPLAY_PORT]);
		),

		TP_printk(
			"socket:[%llu] dstaddr=%s/%s "
			"state=%u (%s) sk_state=%u (%s)",
			__entry->ino, __get_str(dstaddr), __get_str(dstport),
			__entry->socket_state,
			rpc_show_socket_state(__entry->socket_state),
			__entry->sock_state,
			rpc_show_sock_state(__entry->sock_state)
		)
);
#define DEFINE_RPC_SOCKET_EVENT(name) \
	DEFINE_EVENT(xs_socket_event, name, \
			TP_PROTO( \
				struct rpc_xprt *xprt, \
				struct socket *socket \
			), \
			TP_ARGS(xprt, socket))

DECLARE_EVENT_CLASS(xs_socket_event_done,

		TP_PROTO(
			struct rpc_xprt *xprt,
			struct socket *socket,
			int error
		),

		TP_ARGS(xprt, socket, error),

		TP_STRUCT__entry(
			__field(int, error)
			__field(unsigned int, socket_state)
			__field(unsigned int, sock_state)
			__field(unsigned long long, ino)
			__string(dstaddr,
				xprt->address_strings[RPC_DISPLAY_ADDR])
			__string(dstport,
				xprt->address_strings[RPC_DISPLAY_PORT])
		),

		TP_fast_assign(
			struct inode *inode = SOCK_INODE(socket);
			__entry->socket_state = socket->state;
			__entry->sock_state = socket->sk->sk_state;
			__entry->ino = (unsigned long long)inode->i_ino;
			__entry->error = error;
			__assign_str(dstaddr,
				xprt->address_strings[RPC_DISPLAY_ADDR]);
			__assign_str(dstport,
				xprt->address_strings[RPC_DISPLAY_PORT]);
		),

		TP_printk(
			"error=%d socket:[%llu] dstaddr=%s/%s "
			"state=%u (%s) sk_state=%u (%s)",
			__entry->error,
			__entry->ino, __get_str(dstaddr), __get_str(dstport),
			__entry->socket_state,
			rpc_show_socket_state(__entry->socket_state),
			__entry->sock_state,
			rpc_show_sock_state(__entry->sock_state)
		)
);
#define DEFINE_RPC_SOCKET_EVENT_DONE(name) \
	DEFINE_EVENT(xs_socket_event_done, name, \
			TP_PROTO( \
				struct rpc_xprt *xprt, \
				struct socket *socket, \
				int error \
			), \
			TP_ARGS(xprt, socket, error))

DEFINE_RPC_SOCKET_EVENT(rpc_socket_state_change);
DEFINE_RPC_SOCKET_EVENT_DONE(rpc_socket_connect);
DEFINE_RPC_SOCKET_EVENT_DONE(rpc_socket_error);
DEFINE_RPC_SOCKET_EVENT_DONE(rpc_socket_reset_connection);
DEFINE_RPC_SOCKET_EVENT(rpc_socket_close);
DEFINE_RPC_SOCKET_EVENT(rpc_socket_shutdown);

TRACE_EVENT(rpc_socket_nospace,
	TP_PROTO(
		const struct rpc_rqst *rqst,
		const struct sock_xprt *transport
	),

	TP_ARGS(rqst, transport),

	TP_STRUCT__entry(
		__field(unsigned int, task_id)
		__field(unsigned int, client_id)
		__field(unsigned int, total)
		__field(unsigned int, remaining)
	),

	TP_fast_assign(
		__entry->task_id = rqst->rq_task->tk_pid;
		__entry->client_id = rqst->rq_task->tk_client->cl_clid;
		__entry->total = rqst->rq_slen;
		__entry->remaining = rqst->rq_slen - transport->xmit.offset;
	),

	TP_printk(SUNRPC_TRACE_TASK_SPECIFIER
		  " total=%u remaining=%u",
		__entry->task_id, __entry->client_id,
		__entry->total, __entry->remaining
	)
);

#define rpc_show_xprt_state(x)						\
	__print_flags(x, "|",						\
		{ BIT(XPRT_LOCKED),		"LOCKED" },		\
		{ BIT(XPRT_CONNECTED),		"CONNECTED" },		\
		{ BIT(XPRT_CONNECTING),		"CONNECTING" },		\
		{ BIT(XPRT_CLOSE_WAIT),		"CLOSE_WAIT" },		\
		{ BIT(XPRT_BOUND),		"BOUND" },		\
		{ BIT(XPRT_BINDING),		"BINDING" },		\
		{ BIT(XPRT_CLOSING),		"CLOSING" },		\
		{ BIT(XPRT_OFFLINE),		"OFFLINE" },		\
		{ BIT(XPRT_REMOVE),		"REMOVE" },		\
		{ BIT(XPRT_CONGESTED),		"CONGESTED" },		\
		{ BIT(XPRT_CWND_WAIT),		"CWND_WAIT" },		\
		{ BIT(XPRT_WRITE_SPACE),	"WRITE_SPACE" })

DECLARE_EVENT_CLASS(rpc_xprt_lifetime_class,
	TP_PROTO(
		const struct rpc_xprt *xprt
	),

	TP_ARGS(xprt),

	TP_STRUCT__entry(
		__field(unsigned long, state)
		__string(addr, xprt->address_strings[RPC_DISPLAY_ADDR])
		__string(port, xprt->address_strings[RPC_DISPLAY_PORT])
	),

	TP_fast_assign(
		__entry->state = xprt->state;
		__assign_str(addr, xprt->address_strings[RPC_DISPLAY_ADDR]);
		__assign_str(port, xprt->address_strings[RPC_DISPLAY_PORT]);
	),

	TP_printk("peer=[%s]:%s state=%s",
		__get_str(addr), __get_str(port),
		rpc_show_xprt_state(__entry->state))
);

#define DEFINE_RPC_XPRT_LIFETIME_EVENT(name) \
	DEFINE_EVENT(rpc_xprt_lifetime_class, \
			xprt_##name, \
			TP_PROTO( \
				const struct rpc_xprt *xprt \
			), \
			TP_ARGS(xprt))

DEFINE_RPC_XPRT_LIFETIME_EVENT(create);
DEFINE_RPC_XPRT_LIFETIME_EVENT(connect);
DEFINE_RPC_XPRT_LIFETIME_EVENT(disconnect_auto);
DEFINE_RPC_XPRT_LIFETIME_EVENT(disconnect_done);
DEFINE_RPC_XPRT_LIFETIME_EVENT(disconnect_force);
DEFINE_RPC_XPRT_LIFETIME_EVENT(disconnect_cleanup);
DEFINE_RPC_XPRT_LIFETIME_EVENT(destroy);

DECLARE_EVENT_CLASS(rpc_xprt_event,
	TP_PROTO(
		const struct rpc_xprt *xprt,
		__be32 xid,
		int status
	),

	TP_ARGS(xprt, xid, status),

	TP_STRUCT__entry(
		__field(u32, xid)
		__field(int, status)
		__string(addr, xprt->address_strings[RPC_DISPLAY_ADDR])
		__string(port, xprt->address_strings[RPC_DISPLAY_PORT])
	),

	TP_fast_assign(
		__entry->xid = be32_to_cpu(xid);
		__entry->status = status;
		__assign_str(addr, xprt->address_strings[RPC_DISPLAY_ADDR]);
		__assign_str(port, xprt->address_strings[RPC_DISPLAY_PORT]);
	),

	TP_printk("peer=[%s]:%s xid=0x%08x status=%d", __get_str(addr),
			__get_str(port), __entry->xid,
			__entry->status)
);
#define DEFINE_RPC_XPRT_EVENT(name) \
	DEFINE_EVENT(rpc_xprt_event, xprt_##name, \
			TP_PROTO( \
				const struct rpc_xprt *xprt, \
				__be32 xid, \
				int status \
			), \
			TP_ARGS(xprt, xid, status))

DEFINE_RPC_XPRT_EVENT(timer);
DEFINE_RPC_XPRT_EVENT(lookup_rqst);

TRACE_EVENT(xprt_transmit,
	TP_PROTO(
		const struct rpc_rqst *rqst,
		int status
	),

	TP_ARGS(rqst, status),

	TP_STRUCT__entry(
		__field(unsigned int, task_id)
		__field(unsigned int, client_id)
		__field(u32, xid)
		__field(u32, seqno)
		__field(int, status)
	),

	TP_fast_assign(
		__entry->task_id = rqst->rq_task->tk_pid;
		__entry->client_id = rqst->rq_task->tk_client ?
			rqst->rq_task->tk_client->cl_clid : -1;
		__entry->xid = be32_to_cpu(rqst->rq_xid);
		__entry->seqno = rqst->rq_seqno;
		__entry->status = status;
	),

	TP_printk(SUNRPC_TRACE_TASK_SPECIFIER
		  " xid=0x%08x seqno=%u status=%d",
		__entry->task_id, __entry->client_id, __entry->xid,
		__entry->seqno, __entry->status)
);

TRACE_EVENT(xprt_retransmit,
	TP_PROTO(
		const struct rpc_rqst *rqst
	),

	TP_ARGS(rqst),

	TP_STRUCT__entry(
		__field(unsigned int, task_id)
		__field(unsigned int, client_id)
		__field(u32, xid)
		__field(int, ntrans)
		__field(int, version)
		__field(unsigned long, timeout)
		__string(progname,
			 rqst->rq_task->tk_client->cl_program->name)
		__string(procname, rpc_proc_name(rqst->rq_task))
	),

	TP_fast_assign(
		struct rpc_task *task = rqst->rq_task;

		__entry->task_id = task->tk_pid;
		__entry->client_id = task->tk_client ?
			task->tk_client->cl_clid : -1;
		__entry->xid = be32_to_cpu(rqst->rq_xid);
		__entry->ntrans = rqst->rq_ntrans;
		__entry->timeout = task->tk_timeout;
		__assign_str(progname,
			     task->tk_client->cl_program->name);
		__entry->version = task->tk_client->cl_vers;
		__assign_str(procname, rpc_proc_name(task));
	),

	TP_printk(SUNRPC_TRACE_TASK_SPECIFIER
		  " xid=0x%08x %sv%d %s ntrans=%d timeout=%lu",
		__entry->task_id, __entry->client_id, __entry->xid,
		__get_str(progname), __entry->version, __get_str(procname),
		__entry->ntrans, __entry->timeout
	)
);

TRACE_EVENT(xprt_ping,
	TP_PROTO(const struct rpc_xprt *xprt, int status),

	TP_ARGS(xprt, status),

	TP_STRUCT__entry(
		__field(int, status)
		__string(addr, xprt->address_strings[RPC_DISPLAY_ADDR])
		__string(port, xprt->address_strings[RPC_DISPLAY_PORT])
	),

	TP_fast_assign(
		__entry->status = status;
		__assign_str(addr, xprt->address_strings[RPC_DISPLAY_ADDR]);
		__assign_str(port, xprt->address_strings[RPC_DISPLAY_PORT]);
	),

	TP_printk("peer=[%s]:%s status=%d",
			__get_str(addr), __get_str(port), __entry->status)
);

DECLARE_EVENT_CLASS(xprt_writelock_event,
	TP_PROTO(
		const struct rpc_xprt *xprt, const struct rpc_task *task
	),

	TP_ARGS(xprt, task),

	TP_STRUCT__entry(
		__field(unsigned int, task_id)
		__field(unsigned int, client_id)
		__field(unsigned int, snd_task_id)
	),

	TP_fast_assign(
		if (task) {
			__entry->task_id = task->tk_pid;
			__entry->client_id = task->tk_client ?
					     task->tk_client->cl_clid : -1;
		} else {
			__entry->task_id = -1;
			__entry->client_id = -1;
		}
		__entry->snd_task_id = xprt->snd_task ?
					xprt->snd_task->tk_pid : -1;
	),

	TP_printk(SUNRPC_TRACE_TASK_SPECIFIER
		  " snd_task:" SUNRPC_TRACE_PID_SPECIFIER,
			__entry->task_id, __entry->client_id,
			__entry->snd_task_id)
);

#define DEFINE_WRITELOCK_EVENT(name) \
	DEFINE_EVENT(xprt_writelock_event, xprt_##name, \
			TP_PROTO( \
				const struct rpc_xprt *xprt, \
				const struct rpc_task *task \
			), \
			TP_ARGS(xprt, task))

DEFINE_WRITELOCK_EVENT(reserve_xprt);
DEFINE_WRITELOCK_EVENT(release_xprt);

DECLARE_EVENT_CLASS(xprt_cong_event,
	TP_PROTO(
		const struct rpc_xprt *xprt, const struct rpc_task *task
	),

	TP_ARGS(xprt, task),

	TP_STRUCT__entry(
		__field(unsigned int, task_id)
		__field(unsigned int, client_id)
		__field(unsigned int, snd_task_id)
		__field(unsigned long, cong)
		__field(unsigned long, cwnd)
		__field(bool, wait)
	),

	TP_fast_assign(
		if (task) {
			__entry->task_id = task->tk_pid;
			__entry->client_id = task->tk_client ?
					     task->tk_client->cl_clid : -1;
		} else {
			__entry->task_id = -1;
			__entry->client_id = -1;
		}
		__entry->snd_task_id = xprt->snd_task ?
					xprt->snd_task->tk_pid : -1;
		__entry->cong = xprt->cong;
		__entry->cwnd = xprt->cwnd;
		__entry->wait = test_bit(XPRT_CWND_WAIT, &xprt->state);
	),

	TP_printk(SUNRPC_TRACE_TASK_SPECIFIER
		  " snd_task:" SUNRPC_TRACE_PID_SPECIFIER
		  " cong=%lu cwnd=%lu%s",
			__entry->task_id, __entry->client_id,
			__entry->snd_task_id, __entry->cong, __entry->cwnd,
			__entry->wait ? " (wait)" : "")
);

#define DEFINE_CONG_EVENT(name) \
	DEFINE_EVENT(xprt_cong_event, xprt_##name, \
			TP_PROTO( \
				const struct rpc_xprt *xprt, \
				const struct rpc_task *task \
			), \
			TP_ARGS(xprt, task))

DEFINE_CONG_EVENT(reserve_cong);
DEFINE_CONG_EVENT(release_cong);
DEFINE_CONG_EVENT(get_cong);
DEFINE_CONG_EVENT(put_cong);

TRACE_EVENT(xprt_reserve,
	TP_PROTO(
		const struct rpc_rqst *rqst
	),

	TP_ARGS(rqst),

	TP_STRUCT__entry(
		__field(unsigned int, task_id)
		__field(unsigned int, client_id)
		__field(u32, xid)
	),

	TP_fast_assign(
		__entry->task_id = rqst->rq_task->tk_pid;
		__entry->client_id = rqst->rq_task->tk_client->cl_clid;
		__entry->xid = be32_to_cpu(rqst->rq_xid);
	),

	TP_printk(SUNRPC_TRACE_TASK_SPECIFIER " xid=0x%08x",
		__entry->task_id, __entry->client_id, __entry->xid
	)
);

TRACE_EVENT(xs_stream_read_data,
	TP_PROTO(struct rpc_xprt *xprt, ssize_t err, size_t total),

	TP_ARGS(xprt, err, total),

	TP_STRUCT__entry(
		__field(ssize_t, err)
		__field(size_t, total)
		__string(addr, xprt ? xprt->address_strings[RPC_DISPLAY_ADDR] :
				"(null)")
		__string(port, xprt ? xprt->address_strings[RPC_DISPLAY_PORT] :
				"(null)")
	),

	TP_fast_assign(
		__entry->err = err;
		__entry->total = total;
		__assign_str(addr, xprt ?
			xprt->address_strings[RPC_DISPLAY_ADDR] : "(null)");
		__assign_str(port, xprt ?
			xprt->address_strings[RPC_DISPLAY_PORT] : "(null)");
	),

	TP_printk("peer=[%s]:%s err=%zd total=%zu", __get_str(addr),
			__get_str(port), __entry->err, __entry->total)
);

TRACE_EVENT(xs_stream_read_request,
	TP_PROTO(struct sock_xprt *xs),

	TP_ARGS(xs),

	TP_STRUCT__entry(
		__string(addr, xs->xprt.address_strings[RPC_DISPLAY_ADDR])
		__string(port, xs->xprt.address_strings[RPC_DISPLAY_PORT])
		__field(u32, xid)
		__field(unsigned long, copied)
		__field(unsigned int, reclen)
		__field(unsigned int, offset)
	),

	TP_fast_assign(
		__assign_str(addr, xs->xprt.address_strings[RPC_DISPLAY_ADDR]);
		__assign_str(port, xs->xprt.address_strings[RPC_DISPLAY_PORT]);
		__entry->xid = be32_to_cpu(xs->recv.xid);
		__entry->copied = xs->recv.copied;
		__entry->reclen = xs->recv.len;
		__entry->offset = xs->recv.offset;
	),

	TP_printk("peer=[%s]:%s xid=0x%08x copied=%lu reclen=%u offset=%u",
			__get_str(addr), __get_str(port), __entry->xid,
			__entry->copied, __entry->reclen, __entry->offset)
);

TRACE_EVENT(rpcb_getport,
	TP_PROTO(
		const struct rpc_clnt *clnt,
		const struct rpc_task *task,
		unsigned int bind_version
	),

	TP_ARGS(clnt, task, bind_version),

	TP_STRUCT__entry(
		__field(unsigned int, task_id)
		__field(unsigned int, client_id)
		__field(unsigned int, program)
		__field(unsigned int, version)
		__field(int, protocol)
		__field(unsigned int, bind_version)
		__string(servername, task->tk_xprt->servername)
	),

	TP_fast_assign(
		__entry->task_id = task->tk_pid;
		__entry->client_id = clnt->cl_clid;
		__entry->program = clnt->cl_prog;
		__entry->version = clnt->cl_vers;
		__entry->protocol = task->tk_xprt->prot;
		__entry->bind_version = bind_version;
		__assign_str(servername, task->tk_xprt->servername);
	),

	TP_printk(SUNRPC_TRACE_TASK_SPECIFIER
		  " server=%s program=%u version=%u protocol=%d bind_version=%u",
		__entry->task_id, __entry->client_id, __get_str(servername),
		__entry->program, __entry->version, __entry->protocol,
		__entry->bind_version
	)
);

TRACE_EVENT(rpcb_setport,
	TP_PROTO(
		const struct rpc_task *task,
		int status,
		unsigned short port
	),

	TP_ARGS(task, status, port),

	TP_STRUCT__entry(
		__field(unsigned int, task_id)
		__field(unsigned int, client_id)
		__field(int, status)
		__field(unsigned short, port)
	),

	TP_fast_assign(
		__entry->task_id = task->tk_pid;
		__entry->client_id = task->tk_client->cl_clid;
		__entry->status = status;
		__entry->port = port;
	),

	TP_printk(SUNRPC_TRACE_TASK_SPECIFIER " status=%d port=%u",
		__entry->task_id, __entry->client_id,
		__entry->status, __entry->port
	)
);

TRACE_EVENT(pmap_register,
	TP_PROTO(
		u32 program,
		u32 version,
		int protocol,
		unsigned short port
	),

	TP_ARGS(program, version, protocol, port),

	TP_STRUCT__entry(
		__field(unsigned int, program)
		__field(unsigned int, version)
		__field(int, protocol)
		__field(unsigned int, port)
	),

	TP_fast_assign(
		__entry->program = program;
		__entry->version = version;
		__entry->protocol = protocol;
		__entry->port = port;
	),

	TP_printk("program=%u version=%u protocol=%d port=%u",
		__entry->program, __entry->version,
		__entry->protocol, __entry->port
	)
);

TRACE_EVENT(rpcb_register,
	TP_PROTO(
		u32 program,
		u32 version,
		const char *addr,
		const char *netid
	),

	TP_ARGS(program, version, addr, netid),

	TP_STRUCT__entry(
		__field(unsigned int, program)
		__field(unsigned int, version)
		__string(addr, addr)
		__string(netid, netid)
	),

	TP_fast_assign(
		__entry->program = program;
		__entry->version = version;
		__assign_str(addr, addr);
		__assign_str(netid, netid);
	),

	TP_printk("program=%u version=%u addr=%s netid=%s",
		__entry->program, __entry->version,
		__get_str(addr), __get_str(netid)
	)
);

TRACE_EVENT(rpcb_unregister,
	TP_PROTO(
		u32 program,
		u32 version,
		const char *netid
	),

	TP_ARGS(program, version, netid),

	TP_STRUCT__entry(
		__field(unsigned int, program)
		__field(unsigned int, version)
		__string(netid, netid)
	),

	TP_fast_assign(
		__entry->program = program;
		__entry->version = version;
		__assign_str(netid, netid);
	),

	TP_printk("program=%u version=%u netid=%s",
		__entry->program, __entry->version, __get_str(netid)
	)
);

/* Record an xdr_buf containing a fully-formed RPC message */
DECLARE_EVENT_CLASS(svc_xdr_msg_class,
	TP_PROTO(
		const struct xdr_buf *xdr
	),

	TP_ARGS(xdr),

	TP_STRUCT__entry(
		__field(u32, xid)
		__field(const void *, head_base)
		__field(size_t, head_len)
		__field(const void *, tail_base)
		__field(size_t, tail_len)
		__field(unsigned int, page_len)
		__field(unsigned int, msg_len)
	),

	TP_fast_assign(
		__be32 *p = (__be32 *)xdr->head[0].iov_base;

		__entry->xid = be32_to_cpu(*p);
		__entry->head_base = p;
		__entry->head_len = xdr->head[0].iov_len;
		__entry->tail_base = xdr->tail[0].iov_base;
		__entry->tail_len = xdr->tail[0].iov_len;
		__entry->page_len = xdr->page_len;
		__entry->msg_len = xdr->len;
	),

	TP_printk("xid=0x%08x head=[%p,%zu] page=%u tail=[%p,%zu] len=%u",
		__entry->xid,
		__entry->head_base, __entry->head_len, __entry->page_len,
		__entry->tail_base, __entry->tail_len, __entry->msg_len
	)
);

#define DEFINE_SVCXDRMSG_EVENT(name)					\
		DEFINE_EVENT(svc_xdr_msg_class,				\
				svc_xdr_##name,				\
				TP_PROTO(				\
					const struct xdr_buf *xdr	\
				),					\
				TP_ARGS(xdr))

DEFINE_SVCXDRMSG_EVENT(recvfrom);

/* Record an xdr_buf containing arbitrary data, tagged with an XID */
DECLARE_EVENT_CLASS(svc_xdr_buf_class,
	TP_PROTO(
		__be32 xid,
		const struct xdr_buf *xdr
	),

	TP_ARGS(xid, xdr),

	TP_STRUCT__entry(
		__field(u32, xid)
		__field(const void *, head_base)
		__field(size_t, head_len)
		__field(const void *, tail_base)
		__field(size_t, tail_len)
		__field(unsigned int, page_base)
		__field(unsigned int, page_len)
		__field(unsigned int, msg_len)
	),

	TP_fast_assign(
		__entry->xid = be32_to_cpu(xid);
		__entry->head_base = xdr->head[0].iov_base;
		__entry->head_len = xdr->head[0].iov_len;
		__entry->tail_base = xdr->tail[0].iov_base;
		__entry->tail_len = xdr->tail[0].iov_len;
		__entry->page_base = xdr->page_base;
		__entry->page_len = xdr->page_len;
		__entry->msg_len = xdr->len;
	),

	TP_printk("xid=0x%08x head=[%p,%zu] page=%u(%u) tail=[%p,%zu] len=%u",
		__entry->xid,
		__entry->head_base, __entry->head_len,
		__entry->page_len, __entry->page_base,
		__entry->tail_base, __entry->tail_len,
		__entry->msg_len
	)
);

#define DEFINE_SVCXDRBUF_EVENT(name)					\
		DEFINE_EVENT(svc_xdr_buf_class,				\
				svc_xdr_##name,				\
				TP_PROTO(				\
					__be32 xid,			\
					const struct xdr_buf *xdr	\
				),					\
				TP_ARGS(xid, xdr))

DEFINE_SVCXDRBUF_EVENT(sendto);

/*
 * from include/linux/sunrpc/svc.h
 */
#define SVC_RQST_FLAG_LIST						\
	svc_rqst_flag(SECURE)						\
	svc_rqst_flag(LOCAL)						\
	svc_rqst_flag(USEDEFERRAL)					\
	svc_rqst_flag(DROPME)						\
	svc_rqst_flag(SPLICE_OK)					\
	svc_rqst_flag(VICTIM)						\
	svc_rqst_flag(BUSY)						\
	svc_rqst_flag_end(DATA)

#undef svc_rqst_flag
#undef svc_rqst_flag_end
#define svc_rqst_flag(x)	TRACE_DEFINE_ENUM(RQ_##x);
#define svc_rqst_flag_end(x)	TRACE_DEFINE_ENUM(RQ_##x);

SVC_RQST_FLAG_LIST

#undef svc_rqst_flag
#undef svc_rqst_flag_end
#define svc_rqst_flag(x)	{ BIT(RQ_##x), #x },
#define svc_rqst_flag_end(x)	{ BIT(RQ_##x), #x }

#define show_rqstp_flags(flags)						\
		__print_flags(flags, "|", SVC_RQST_FLAG_LIST)

TRACE_DEFINE_ENUM(SVC_GARBAGE);
TRACE_DEFINE_ENUM(SVC_SYSERR);
TRACE_DEFINE_ENUM(SVC_VALID);
TRACE_DEFINE_ENUM(SVC_NEGATIVE);
TRACE_DEFINE_ENUM(SVC_OK);
TRACE_DEFINE_ENUM(SVC_DROP);
TRACE_DEFINE_ENUM(SVC_CLOSE);
TRACE_DEFINE_ENUM(SVC_DENIED);
TRACE_DEFINE_ENUM(SVC_PENDING);
TRACE_DEFINE_ENUM(SVC_COMPLETE);

#define svc_show_status(status)				\
	__print_symbolic(status,			\
		{ SVC_GARBAGE,	"SVC_GARBAGE" },	\
		{ SVC_SYSERR,	"SVC_SYSERR" },		\
		{ SVC_VALID,	"SVC_VALID" },		\
		{ SVC_NEGATIVE,	"SVC_NEGATIVE" },	\
		{ SVC_OK,	"SVC_OK" },		\
		{ SVC_DROP,	"SVC_DROP" },		\
		{ SVC_CLOSE,	"SVC_CLOSE" },		\
		{ SVC_DENIED,	"SVC_DENIED" },		\
		{ SVC_PENDING,	"SVC_PENDING" },	\
		{ SVC_COMPLETE,	"SVC_COMPLETE" })

TRACE_EVENT(svc_authenticate,
	TP_PROTO(const struct svc_rqst *rqst, int auth_res),

	TP_ARGS(rqst, auth_res),

	TP_STRUCT__entry(
		__field(u32, xid)
		__field(unsigned long, svc_status)
		__field(unsigned long, auth_stat)
	),

	TP_fast_assign(
		__entry->xid = be32_to_cpu(rqst->rq_xid);
		__entry->svc_status = auth_res;
		__entry->auth_stat = be32_to_cpu(rqst->rq_auth_stat);
	),

	TP_printk("xid=0x%08x auth_res=%s auth_stat=%s",
			__entry->xid, svc_show_status(__entry->svc_status),
			rpc_show_auth_stat(__entry->auth_stat))
);

TRACE_EVENT(svc_process,
	TP_PROTO(const struct svc_rqst *rqst, const char *name),

	TP_ARGS(rqst, name),

	TP_STRUCT__entry(
		__field(u32, xid)
		__field(u32, vers)
		__field(u32, proc)
		__string(service, name)
		__string(procedure, svc_proc_name(rqst))
		__string(addr, rqst->rq_xprt ?
			 rqst->rq_xprt->xpt_remotebuf : "(null)")
	),

	TP_fast_assign(
		__entry->xid = be32_to_cpu(rqst->rq_xid);
		__entry->vers = rqst->rq_vers;
		__entry->proc = rqst->rq_proc;
		__assign_str(service, name);
		__assign_str(procedure, svc_proc_name(rqst));
		__assign_str(addr, rqst->rq_xprt ?
			     rqst->rq_xprt->xpt_remotebuf : "(null)");
	),

	TP_printk("addr=%s xid=0x%08x service=%s vers=%u proc=%s",
			__get_str(addr), __entry->xid,
			__get_str(service), __entry->vers,
			__get_str(procedure)
	)
);

DECLARE_EVENT_CLASS(svc_rqst_event,

	TP_PROTO(
		const struct svc_rqst *rqst
	),

	TP_ARGS(rqst),

	TP_STRUCT__entry(
		__field(u32, xid)
		__field(unsigned long, flags)
		__string(addr, rqst->rq_xprt->xpt_remotebuf)
	),

	TP_fast_assign(
		__entry->xid = be32_to_cpu(rqst->rq_xid);
		__entry->flags = rqst->rq_flags;
		__assign_str(addr, rqst->rq_xprt->xpt_remotebuf);
	),

	TP_printk("addr=%s xid=0x%08x flags=%s",
			__get_str(addr), __entry->xid,
			show_rqstp_flags(__entry->flags))
);
#define DEFINE_SVC_RQST_EVENT(name) \
	DEFINE_EVENT(svc_rqst_event, svc_##name, \
			TP_PROTO( \
				const struct svc_rqst *rqst \
			), \
			TP_ARGS(rqst))

DEFINE_SVC_RQST_EVENT(defer);
DEFINE_SVC_RQST_EVENT(drop);

DECLARE_EVENT_CLASS(svc_rqst_status,

	TP_PROTO(struct svc_rqst *rqst, int status),

	TP_ARGS(rqst, status),

	TP_STRUCT__entry(
		__field(u32, xid)
		__field(int, status)
		__field(unsigned long, flags)
		__string(addr, rqst->rq_xprt->xpt_remotebuf)
	),

	TP_fast_assign(
		__entry->xid = be32_to_cpu(rqst->rq_xid);
		__entry->status = status;
		__entry->flags = rqst->rq_flags;
		__assign_str(addr, rqst->rq_xprt->xpt_remotebuf);
	),

	TP_printk("addr=%s xid=0x%08x status=%d flags=%s",
		  __get_str(addr), __entry->xid,
		  __entry->status, show_rqstp_flags(__entry->flags))
);

DEFINE_EVENT(svc_rqst_status, svc_send,
	TP_PROTO(struct svc_rqst *rqst, int status),
	TP_ARGS(rqst, status));

#define show_svc_xprt_flags(flags)					\
	__print_flags(flags, "|",					\
		{ (1UL << XPT_BUSY),		"XPT_BUSY"},		\
		{ (1UL << XPT_CONN),		"XPT_CONN"},		\
		{ (1UL << XPT_CLOSE),		"XPT_CLOSE"},		\
		{ (1UL << XPT_DATA),		"XPT_DATA"},		\
		{ (1UL << XPT_TEMP),		"XPT_TEMP"},		\
		{ (1UL << XPT_DEAD),		"XPT_DEAD"},		\
		{ (1UL << XPT_CHNGBUF),		"XPT_CHNGBUF"},		\
		{ (1UL << XPT_DEFERRED),	"XPT_DEFERRED"},	\
		{ (1UL << XPT_OLD),		"XPT_OLD"},		\
		{ (1UL << XPT_LISTENER),	"XPT_LISTENER"},	\
		{ (1UL << XPT_CACHE_AUTH),	"XPT_CACHE_AUTH"},	\
		{ (1UL << XPT_LOCAL),		"XPT_LOCAL"},		\
		{ (1UL << XPT_KILL_TEMP),	"XPT_KILL_TEMP"},	\
		{ (1UL << XPT_CONG_CTRL),	"XPT_CONG_CTRL"})

TRACE_EVENT(svc_xprt_create_err,
	TP_PROTO(
		const char *program,
		const char *protocol,
		struct sockaddr *sap,
		const struct svc_xprt *xprt
	),

	TP_ARGS(program, protocol, sap, xprt),

	TP_STRUCT__entry(
		__field(long, error)
		__string(program, program)
		__string(protocol, protocol)
		__array(unsigned char, addr, sizeof(struct sockaddr_in6))
	),

	TP_fast_assign(
		__entry->error = PTR_ERR(xprt);
		__assign_str(program, program);
		__assign_str(protocol, protocol);
		memcpy(__entry->addr, sap, sizeof(__entry->addr));
	),

	TP_printk("addr=%pISpc program=%s protocol=%s error=%ld",
		__entry->addr, __get_str(program), __get_str(protocol),
		__entry->error)
);

TRACE_EVENT(svc_xprt_do_enqueue,
	TP_PROTO(struct svc_xprt *xprt, struct svc_rqst *rqst),

	TP_ARGS(xprt, rqst),

	TP_STRUCT__entry(
		__field(int, pid)
		__field(unsigned long, flags)
		__string(addr, xprt->xpt_remotebuf)
	),

	TP_fast_assign(
		__entry->pid = rqst? rqst->rq_task->pid : 0;
		__entry->flags = xprt->xpt_flags;
		__assign_str(addr, xprt->xpt_remotebuf);
	),

	TP_printk("addr=%s pid=%d flags=%s", __get_str(addr),
		__entry->pid, show_svc_xprt_flags(__entry->flags))
);

DECLARE_EVENT_CLASS(svc_xprt_event,
	TP_PROTO(struct svc_xprt *xprt),

	TP_ARGS(xprt),

	TP_STRUCT__entry(
		__field(unsigned long, flags)
		__string(addr, xprt->xpt_remotebuf)
	),

	TP_fast_assign(
		__entry->flags = xprt->xpt_flags;
		__assign_str(addr, xprt->xpt_remotebuf);
	),

	TP_printk("addr=%s flags=%s", __get_str(addr),
		show_svc_xprt_flags(__entry->flags))
);

#define DEFINE_SVC_XPRT_EVENT(name) \
	DEFINE_EVENT(svc_xprt_event, svc_xprt_##name, \
			TP_PROTO( \
				struct svc_xprt *xprt \
			), \
			TP_ARGS(xprt))

DEFINE_SVC_XPRT_EVENT(received);
DEFINE_SVC_XPRT_EVENT(no_write_space);
DEFINE_SVC_XPRT_EVENT(close);
DEFINE_SVC_XPRT_EVENT(detach);
DEFINE_SVC_XPRT_EVENT(free);

TRACE_EVENT(svc_xprt_accept,
	TP_PROTO(
		const struct svc_xprt *xprt,
		const char *service
	),

	TP_ARGS(xprt, service),

	TP_STRUCT__entry(
		__string(addr, xprt->xpt_remotebuf)
		__string(protocol, xprt->xpt_class->xcl_name)
		__string(service, service)
	),

	TP_fast_assign(
		__assign_str(addr, xprt->xpt_remotebuf);
		__assign_str(protocol, xprt->xpt_class->xcl_name);
		__assign_str(service, service);
	),

	TP_printk("addr=%s protocol=%s service=%s",
		__get_str(addr), __get_str(protocol), __get_str(service)
	)
);

TRACE_EVENT(svc_xprt_dequeue,
	TP_PROTO(struct svc_rqst *rqst),

	TP_ARGS(rqst),

	TP_STRUCT__entry(
		__field(unsigned long, flags)
		__field(unsigned long, wakeup)
		__string(addr, rqst->rq_xprt->xpt_remotebuf)
	),

	TP_fast_assign(
		__entry->flags = rqst->rq_xprt->xpt_flags;
		__entry->wakeup = ktime_to_us(ktime_sub(ktime_get(),
							rqst->rq_qtime));
		__assign_str(addr, rqst->rq_xprt->xpt_remotebuf);
	),

	TP_printk("addr=%s flags=%s wakeup-us=%lu", __get_str(addr),
		show_svc_xprt_flags(__entry->flags), __entry->wakeup)
);

TRACE_EVENT(svc_wake_up,
	TP_PROTO(int pid),

	TP_ARGS(pid),

	TP_STRUCT__entry(
		__field(int, pid)
	),

	TP_fast_assign(
		__entry->pid = pid;
	),

	TP_printk("pid=%d", __entry->pid)
);

TRACE_EVENT(svc_alloc_arg_err,
	TP_PROTO(
		unsigned int pages
	),

	TP_ARGS(pages),

	TP_STRUCT__entry(
		__field(unsigned int, pages)
	),

	TP_fast_assign(
		__entry->pages = pages;
	),

	TP_printk("pages=%u", __entry->pages)
);

TRACE_EVENT(svc_handle_xprt,
	TP_PROTO(struct svc_xprt *xprt, int len),

	TP_ARGS(xprt, len),

	TP_STRUCT__entry(
		__field(int, len)
		__field(unsigned long, flags)
		__string(addr, xprt->xpt_remotebuf)
	),

	TP_fast_assign(
		__entry->len = len;
		__entry->flags = xprt->xpt_flags;
		__assign_str(addr, xprt->xpt_remotebuf);
	),

	TP_printk("addr=%s len=%d flags=%s", __get_str(addr),
		__entry->len, show_svc_xprt_flags(__entry->flags))
);

TRACE_EVENT(svc_stats_latency,
	TP_PROTO(const struct svc_rqst *rqst),

	TP_ARGS(rqst),

	TP_STRUCT__entry(
		__field(u32, xid)
		__field(unsigned long, execute)
		__string(procedure, svc_proc_name(rqst))
		__string(addr, rqst->rq_xprt->xpt_remotebuf)
	),

	TP_fast_assign(
		__entry->xid = be32_to_cpu(rqst->rq_xid);
		__entry->execute = ktime_to_us(ktime_sub(ktime_get(),
							 rqst->rq_stime));
		__assign_str(procedure, svc_proc_name(rqst));
		__assign_str(addr, rqst->rq_xprt->xpt_remotebuf);
	),

	TP_printk("addr=%s xid=0x%08x proc=%s execute-us=%lu",
		__get_str(addr), __entry->xid, __get_str(procedure),
		__entry->execute)
);

DECLARE_EVENT_CLASS(svc_deferred_event,
	TP_PROTO(
		const struct svc_deferred_req *dr
	),

	TP_ARGS(dr),

	TP_STRUCT__entry(
		__field(const void *, dr)
		__field(u32, xid)
		__string(addr, dr->xprt->xpt_remotebuf)
	),

	TP_fast_assign(
		__entry->dr = dr;
		__entry->xid = be32_to_cpu(*(__be32 *)(dr->args +
						       (dr->xprt_hlen>>2)));
		__assign_str(addr, dr->xprt->xpt_remotebuf);
	),

	TP_printk("addr=%s dr=%p xid=0x%08x", __get_str(addr), __entry->dr,
		__entry->xid)
);

#define DEFINE_SVC_DEFERRED_EVENT(name) \
	DEFINE_EVENT(svc_deferred_event, svc_defer_##name, \
			TP_PROTO( \
				const struct svc_deferred_req *dr \
			), \
			TP_ARGS(dr))

DEFINE_SVC_DEFERRED_EVENT(drop);
DEFINE_SVC_DEFERRED_EVENT(queue);
DEFINE_SVC_DEFERRED_EVENT(recv);

TRACE_EVENT(svcsock_new_socket,
	TP_PROTO(
		const struct socket *socket
	),

	TP_ARGS(socket),

	TP_STRUCT__entry(
		__field(unsigned long, type)
		__field(unsigned long, family)
		__field(bool, listener)
	),

	TP_fast_assign(
		__entry->type = socket->type;
		__entry->family = socket->sk->sk_family;
		__entry->listener = (socket->sk->sk_state == TCP_LISTEN);
	),

	TP_printk("type=%s family=%s%s",
		show_socket_type(__entry->type),
		rpc_show_address_family(__entry->family),
		__entry->listener ? " (listener)" : ""
	)
);

TRACE_EVENT(svcsock_marker,
	TP_PROTO(
		const struct svc_xprt *xprt,
		__be32 marker
	),

	TP_ARGS(xprt, marker),

	TP_STRUCT__entry(
		__field(unsigned int, length)
		__field(bool, last)
		__string(addr, xprt->xpt_remotebuf)
	),

	TP_fast_assign(
		__entry->length = be32_to_cpu(marker) & RPC_FRAGMENT_SIZE_MASK;
		__entry->last = be32_to_cpu(marker) & RPC_LAST_STREAM_FRAGMENT;
		__assign_str(addr, xprt->xpt_remotebuf);
	),

	TP_printk("addr=%s length=%u%s", __get_str(addr),
		__entry->length, __entry->last ? " (last)" : "")
);

DECLARE_EVENT_CLASS(svcsock_class,
	TP_PROTO(
		const struct svc_xprt *xprt,
		ssize_t result
	),

	TP_ARGS(xprt, result),

	TP_STRUCT__entry(
		__field(ssize_t, result)
		__field(unsigned long, flags)
		__string(addr, xprt->xpt_remotebuf)
	),

	TP_fast_assign(
		__entry->result = result;
		__entry->flags = xprt->xpt_flags;
		__assign_str(addr, xprt->xpt_remotebuf);
	),

	TP_printk("addr=%s result=%zd flags=%s", __get_str(addr),
		__entry->result, show_svc_xprt_flags(__entry->flags)
	)
);

#define DEFINE_SVCSOCK_EVENT(name) \
	DEFINE_EVENT(svcsock_class, svcsock_##name, \
			TP_PROTO( \
				const struct svc_xprt *xprt, \
				ssize_t result \
			), \
			TP_ARGS(xprt, result))

DEFINE_SVCSOCK_EVENT(udp_send);
DEFINE_SVCSOCK_EVENT(udp_recv);
DEFINE_SVCSOCK_EVENT(udp_recv_err);
DEFINE_SVCSOCK_EVENT(tcp_send);
DEFINE_SVCSOCK_EVENT(tcp_recv);
DEFINE_SVCSOCK_EVENT(tcp_recv_eagain);
DEFINE_SVCSOCK_EVENT(tcp_recv_err);
DEFINE_SVCSOCK_EVENT(data_ready);
DEFINE_SVCSOCK_EVENT(write_space);

TRACE_EVENT(svcsock_tcp_recv_short,
	TP_PROTO(
		const struct svc_xprt *xprt,
		u32 expected,
		u32 received
	),

	TP_ARGS(xprt, expected, received),

	TP_STRUCT__entry(
		__field(u32, expected)
		__field(u32, received)
		__field(unsigned long, flags)
		__string(addr, xprt->xpt_remotebuf)
	),

	TP_fast_assign(
		__entry->expected = expected;
		__entry->received = received;
		__entry->flags = xprt->xpt_flags;
		__assign_str(addr, xprt->xpt_remotebuf);
	),

	TP_printk("addr=%s flags=%s expected=%u received=%u",
		__get_str(addr), show_svc_xprt_flags(__entry->flags),
		__entry->expected, __entry->received
	)
);

TRACE_EVENT(svcsock_tcp_state,
	TP_PROTO(
		const struct svc_xprt *xprt,
		const struct socket *socket
	),

	TP_ARGS(xprt, socket),

	TP_STRUCT__entry(
		__field(unsigned long, socket_state)
		__field(unsigned long, sock_state)
		__field(unsigned long, flags)
		__string(addr, xprt->xpt_remotebuf)
	),

	TP_fast_assign(
		__entry->socket_state = socket->state;
		__entry->sock_state = socket->sk->sk_state;
		__entry->flags = xprt->xpt_flags;
		__assign_str(addr, xprt->xpt_remotebuf);
	),

	TP_printk("addr=%s state=%s sk_state=%s flags=%s", __get_str(addr),
		rpc_show_socket_state(__entry->socket_state),
		rpc_show_sock_state(__entry->sock_state),
		show_svc_xprt_flags(__entry->flags)
	)
);

DECLARE_EVENT_CLASS(svcsock_accept_class,
	TP_PROTO(
		const struct svc_xprt *xprt,
		const char *service,
		long status
	),

	TP_ARGS(xprt, service, status),

	TP_STRUCT__entry(
		__field(long, status)
		__string(service, service)
		__array(unsigned char, addr, sizeof(struct sockaddr_in6))
	),

	TP_fast_assign(
		__entry->status = status;
		__assign_str(service, service);
		memcpy(__entry->addr, &xprt->xpt_local, sizeof(__entry->addr));
	),

	TP_printk("listener=%pISpc service=%s status=%ld",
		__entry->addr, __get_str(service), __entry->status
	)
);

#define DEFINE_ACCEPT_EVENT(name) \
	DEFINE_EVENT(svcsock_accept_class, svcsock_##name##_err, \
			TP_PROTO( \
				const struct svc_xprt *xprt, \
				const char *service, \
				long status \
			), \
			TP_ARGS(xprt, service, status))

DEFINE_ACCEPT_EVENT(accept);
DEFINE_ACCEPT_EVENT(getpeername);

DECLARE_EVENT_CLASS(cache_event,
	TP_PROTO(
		const struct cache_detail *cd,
		const struct cache_head *h
	),

	TP_ARGS(cd, h),

	TP_STRUCT__entry(
		__field(const struct cache_head *, h)
		__string(name, cd->name)
	),

	TP_fast_assign(
		__entry->h = h;
		__assign_str(name, cd->name);
	),

	TP_printk("cache=%s entry=%p", __get_str(name), __entry->h)
);
#define DEFINE_CACHE_EVENT(name) \
	DEFINE_EVENT(cache_event, name, \
			TP_PROTO( \
				const struct cache_detail *cd, \
				const struct cache_head *h \
			), \
			TP_ARGS(cd, h))
DEFINE_CACHE_EVENT(cache_entry_expired);
DEFINE_CACHE_EVENT(cache_entry_upcall);
DEFINE_CACHE_EVENT(cache_entry_update);
DEFINE_CACHE_EVENT(cache_entry_make_negative);
DEFINE_CACHE_EVENT(cache_entry_no_listener);

DECLARE_EVENT_CLASS(register_class,
	TP_PROTO(
		const char *program,
		const u32 version,
		const int family,
		const unsigned short protocol,
		const unsigned short port,
		int error
	),

	TP_ARGS(program, version, family, protocol, port, error),

	TP_STRUCT__entry(
		__field(u32, version)
		__field(unsigned long, family)
		__field(unsigned short, protocol)
		__field(unsigned short, port)
		__field(int, error)
		__string(program, program)
	),

	TP_fast_assign(
		__entry->version = version;
		__entry->family = family;
		__entry->protocol = protocol;
		__entry->port = port;
		__entry->error = error;
		__assign_str(program, program);
	),

	TP_printk("program=%sv%u proto=%s port=%u family=%s error=%d",
		__get_str(program), __entry->version,
		__entry->protocol == IPPROTO_UDP ? "udp" : "tcp",
		__entry->port, rpc_show_address_family(__entry->family),
		__entry->error
	)
);

#define DEFINE_REGISTER_EVENT(name) \
	DEFINE_EVENT(register_class, svc_##name, \
			TP_PROTO( \
				const char *program, \
				const u32 version, \
				const int family, \
				const unsigned short protocol, \
				const unsigned short port, \
				int error \
			), \
			TP_ARGS(program, version, family, protocol, \
				port, error))

DEFINE_REGISTER_EVENT(register);
DEFINE_REGISTER_EVENT(noregister);

TRACE_EVENT(svc_unregister,
	TP_PROTO(
		const char *program,
		const u32 version,
		int error
	),

	TP_ARGS(program, version, error),

	TP_STRUCT__entry(
		__field(u32, version)
		__field(int, error)
		__string(program, program)
	),

	TP_fast_assign(
		__entry->version = version;
		__entry->error = error;
		__assign_str(program, program);
	),

	TP_printk("program=%sv%u error=%d",
		__get_str(program), __entry->version, __entry->error
	)
);

#endif /* _TRACE_SUNRPC_H */

#include <trace/define_trace.h><|MERGE_RESOLUTION|>--- conflicted
+++ resolved
@@ -82,12 +82,8 @@
 		__entry->msg_len = xdr->len;
 	),
 
-<<<<<<< HEAD
 	TP_printk(SUNRPC_TRACE_TASK_SPECIFIER
-		  " head=[%p,%zu] page=%u tail=[%p,%zu] len=%u",
-=======
-	TP_printk("task:%u@%u head=[%p,%zu] page=%u(%u) tail=[%p,%zu] len=%u",
->>>>>>> 80479eb8
+		  " head=[%p,%zu] page=%u(%u) tail=[%p,%zu] len=%u",
 		__entry->task_id, __entry->client_id,
 		__entry->head_base, __entry->head_len,
 		__entry->page_len, __entry->page_base,
